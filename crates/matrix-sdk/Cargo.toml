--- conflicted
+++ resolved
@@ -71,13 +71,8 @@
 bytesize = "1.1"
 cfg-vis = "0.3.0"
 chrono = { version = "0.4.23", optional = true }
-<<<<<<< HEAD
-dashmap = { workspace = true }
 ed25519-dalek = "2.0.0"
-event-listener = "2.5.2"
-=======
 event-listener = "4.0.0"
->>>>>>> 45bdbf50
 eyeball = { workspace = true }
 eyeball-im = { workspace = true }
 eyeball-im-util = { workspace = true, optional = true }
@@ -96,13 +91,8 @@
 matrix-sdk-sqlite = { version = "0.1.0", path = "../matrix-sdk-sqlite", default-features = false, optional = true }
 mime = "0.3.16"
 mime2ext = "0.1.52"
-<<<<<<< HEAD
-rand = { version = "0.8.5", optional = true }
-ruma = { workspace = true, features = ["rand", "signatures", "unstable-msc2448", "unstable-msc2965"] }
-=======
 rand = { workspace = true , optional = true }
-ruma = { workspace = true, features = ["rand", "unstable-msc2448", "unstable-msc2965", "unstable-msc3930", "unstable-msc3245-v1-compat"] }
->>>>>>> 45bdbf50
+ruma = { workspace = true, features = ["rand", "signatures", "unstable-msc2448", "unstable-msc2965", "unstable-msc3930", "unstable-msc3245-v1-compat"] }
 serde = { workspace = true }
 serde_html_form = { workspace = true }
 serde_json = { workspace = true }
