// Copyright 2020 Damir Jelić
// Copyright 2020 The Matrix.org Foundation C.I.C.
// Copyright 2022 Famedly GmbH
//
// Licensed under the Apache License, Version 2.0 (the "License");
// you may not use this file except in compliance with the License.
// You may obtain a copy of the License at
//
//     http://www.apache.org/licenses/LICENSE-2.0
//
// Unless required by applicable law or agreed to in writing, software
// distributed under the License is distributed on an "AS IS" BASIS,
// WITHOUT WARRANTIES OR CONDITIONS OF ANY KIND, either express or implied.
// See the License for the specific language governing permissions and
// limitations under the License.

use std::{
    collections::{btree_map, BTreeMap},
    fmt::{self, Debug},
    future::Future,
    pin::Pin,
    sync::{Arc, Mutex as StdMutex, RwLock as StdRwLock},
};

use eyeball::{SharedObservable, Subscriber};
use futures_core::Stream;
#[cfg(feature = "e2e-encryption")]
use matrix_sdk_base::crypto::store::LockableCryptoStore;
use matrix_sdk_base::{
    store::DynStateStore, BaseClient, RoomState, RoomStateFilter, SendOutsideWasm, SessionMeta,
    SyncOutsideWasm,
};
use matrix_sdk_common::instant::Instant;
#[cfg(feature = "e2e-encryption")]
use ruma::events::{room::encryption::RoomEncryptionEventContent, InitialStateEvent};
use ruma::{
    api::{
        client::{
            account::whoami,
            alias::get_alias,
            device::{delete_devices, get_devices, update_device},
            directory::{get_public_rooms, get_public_rooms_filtered},
            discovery::{
                get_capabilities::{self, Capabilities},
                get_supported_versions,
            },
            filter::{create_filter::v3::Request as FilterUploadRequest, FilterDefinition},
            membership::{join_room_by_id, join_room_by_id_or_alias},
            profile::get_profile,
            push::{get_notifications::v3::Notification, set_pusher, Pusher},
            room::{create_room, send_pdus},
            session::login::v3::DiscoveryInfo,
            sync::sync_events,
            uiaa,
            user_directory::search_users,
        },
        error::FromHttpResponseError,
        MatrixVersion, OutgoingRequest,
    },
    assign,
    events::AnyTimelineEvent,
    push::Ruleset,
    serde::Raw,
    signatures::Ed25519KeyPair,
    DeviceId, OwnedDeviceId, OwnedRoomId, OwnedServerName, RoomAliasId, RoomId, RoomOrAliasId,
    ServerName, TransactionId, UInt, UserId,
};
use serde::de::DeserializeOwned;
use tokio::sync::{broadcast, Mutex, OnceCell, RwLock, RwLockReadGuard};
use tracing::{debug, error, instrument, trace, Instrument, Span};
use url::Url;

use self::futures::SendRequest;
#[cfg(feature = "experimental-oidc")]
use crate::oidc::Oidc;
use crate::{
    authentication::{AuthCtx, AuthData, ReloadSessionCallback, SaveSessionCallback},
    config::RequestConfig,
    deduplicating_handler::DeduplicatingHandler,
    error::{HttpError, HttpResult},
    event_handler::{
        EventHandler, EventHandlerDropGuard, EventHandlerHandle, EventHandlerStore, SyncEvent,
    },
    http_client::HttpClient,
    matrix_auth::MatrixAuth,
    notification_settings::NotificationSettings,
    sync::{RoomUpdate, SyncResponse},
    Account, AuthApi, AuthSession, Error, Media, RefreshTokenError, Result, Room,
    TransmissionProgress,
};
#[cfg(feature = "e2e-encryption")]
<<<<<<< HEAD
use crate::{cryptoids::CryptoIDs, encryption::Encryption, store_locks::CrossProcessStoreLock};
=======
use crate::{
    encryption::{
        backups::types::BackupClientState, recovery::RecoveryState, BackupDownloadStrategy,
        Encryption, EncryptionSettings,
    },
    store_locks::CrossProcessStoreLock,
};
>>>>>>> 45bdbf50

mod builder;
pub(crate) mod futures;
#[cfg(feature = "e2e-encryption")]
mod tasks;

pub use self::builder::{ClientBuildError, ClientBuilder};
#[cfg(feature = "e2e-encryption")]
use self::tasks::{BackupDownloadTask, BackupUploadingTask, ClientTasks};

#[cfg(not(target_arch = "wasm32"))]
type NotificationHandlerFut = Pin<Box<dyn Future<Output = ()> + Send>>;
#[cfg(target_arch = "wasm32")]
type NotificationHandlerFut = Pin<Box<dyn Future<Output = ()>>>;

#[cfg(not(target_arch = "wasm32"))]
type NotificationHandlerFn =
    Box<dyn Fn(Notification, Room, Client) -> NotificationHandlerFut + Send + Sync>;
#[cfg(target_arch = "wasm32")]
type NotificationHandlerFn = Box<dyn Fn(Notification, Room, Client) -> NotificationHandlerFut>;

/// Enum controlling if a loop running callbacks should continue or abort.
///
/// This is mainly used in the [`sync_with_callback`] method, the return value
/// of the provided callback controls if the sync loop should be exited.
///
/// [`sync_with_callback`]: #method.sync_with_callback
#[derive(Debug, Clone, Copy, PartialEq, Eq)]
pub enum LoopCtrl {
    /// Continue running the loop.
    Continue,
    /// Break out of the loop.
    Break,
}

/// Represents changes that can occur to a `Client`s `Session`.
#[derive(Debug, Clone, PartialEq)]
pub enum SessionChange {
    /// The session's token is no longer valid.
    UnknownToken {
        /// Whether or not the session was soft logged out
        soft_logout: bool,
    },
    /// The session's tokens have been refreshed.
    TokensRefreshed,
}

/// An async/await enabled Matrix client.
///
/// All of the state is held in an `Arc` so the `Client` can be cloned freely.
#[derive(Clone)]
pub struct Client {
    pub(crate) inner: Arc<ClientInner>,
}

#[derive(Default)]
pub(crate) struct ClientLocks {
    /// Lock ensuring that only a single room may be marked as a DM at once.
    /// Look at the [`Account::mark_as_dm()`] method for a more detailed
    /// explanation.
    pub(crate) mark_as_dm_lock: Mutex<()>,
    /// Lock ensuring that only a single secret store is getting opened at the
    /// same time.
    ///
    /// This is important so we don't accidentally create multiple different new
    /// default secret storage keys.
    #[cfg(feature = "e2e-encryption")]
    pub(crate) open_secret_store_lock: Mutex<()>,
    /// Lock ensuring that we're only storing a single secret at a time.
    ///
    /// Take a look at the [`SecretStore::put_secret`] method for a more
    /// detailed explanation.
    ///
    /// [`SecretStore::put_secret`]: crate::encryption::secret_storage::SecretStore::put_secret
    #[cfg(feature = "e2e-encryption")]
    pub(crate) store_secret_lock: Mutex<()>,
    /// Lock ensuring that only one method at a time might modify our backup.
    #[cfg(feature = "e2e-encryption")]
    pub(crate) backup_modify_lock: Mutex<()>,
    /// Lock ensuring that we're going to attempt to upload backups for a single
    /// requester.
    #[cfg(feature = "e2e-encryption")]
    pub(crate) backup_upload_lock: Mutex<()>,
    /// Handler making sure we only have one group session sharing request in
    /// flight per room.
    #[cfg(feature = "e2e-encryption")]
    pub(crate) group_session_deduplicated_handler: DeduplicatingHandler<OwnedRoomId>,
    /// Lock making sure we're only doing one key claim request at a time.
    #[cfg(feature = "e2e-encryption")]
    pub(crate) key_claim_lock: Mutex<()>,
    /// Handler to ensure that only one members request is running at a time,
    /// given a room.
    pub(crate) members_request_deduplicated_handler: DeduplicatingHandler<OwnedRoomId>,
    /// Handler to ensure that only one encryption state request is running at a
    /// time, given a room.
    pub(crate) encryption_state_deduplicated_handler: DeduplicatingHandler<OwnedRoomId>,
    #[cfg(feature = "e2e-encryption")]
    pub(crate) cross_process_crypto_store_lock:
        OnceCell<CrossProcessStoreLock<LockableCryptoStore>>,
    /// Latest "generation" of data known by the crypto store.
    ///
    /// This is a counter that only increments, set in the database (and can
    /// wrap). It's incremented whenever some process acquires a lock for the
    /// first time. *This assumes the crypto store lock is being held, to
    /// avoid data races on writing to this value in the store*.
    ///
    /// The current process will maintain this value in local memory and in the
    /// DB over time. Observing a different value than the one read in
    /// memory, when reading from the store indicates that somebody else has
    /// written into the database under our feet.
    ///
    /// TODO: this should live in the `OlmMachine`, since it's information
    /// related to the lock. As of today (2023-07-28), we blow up the entire
    /// olm machine when there's a generation mismatch. So storing the
    /// generation in the olm machine would make the client think there's
    /// *always* a mismatch, and that's why we need to store the generation
    /// outside the `OlmMachine`.
    #[cfg(feature = "e2e-encryption")]
    pub(crate) crypto_store_generation: Arc<Mutex<Option<u64>>>,
}

pub(crate) struct ClientInner {
    /// All the data related to authentication and authorization.
    pub(crate) auth_ctx: Arc<AuthCtx>,

    /// The URL of the homeserver to connect to.
    homeserver: StdRwLock<Url>,
    /// The sliding sync proxy that is trusted by the homeserver.
    #[cfg(feature = "experimental-sliding-sync")]
    sliding_sync_proxy: StdRwLock<Option<Url>>,
    /// The underlying HTTP client.
    pub(crate) http_client: HttpClient,
    /// User session data.
    base_client: BaseClient,
    /// The Matrix versions the server supports (well-known ones only)
    server_versions: OnceCell<Box<[MatrixVersion]>>,
    /// Collection of locks individual client methods might want to use, either
    /// to ensure that only a single call to a method happens at once or to
    /// deduplicate multiple calls to a method.
    locks: ClientLocks,
    #[cfg(feature = "e2e-encryption")]
    pub(crate) tasks: StdMutex<ClientTasks>,
    pub(crate) typing_notice_times: StdRwLock<BTreeMap<OwnedRoomId, Instant>>,
    /// Event handlers. See `add_event_handler`.
    pub(crate) event_handlers: EventHandlerStore,
    /// Notification handlers. See `register_notification_handler`.
    notification_handlers: RwLock<Vec<NotificationHandlerFn>>,
    pub(crate) room_update_channels: StdMutex<BTreeMap<OwnedRoomId, broadcast::Sender<RoomUpdate>>>,
    /// Whether the client should update its homeserver URL with the discovery
    /// information present in the login response.
    respect_login_well_known: bool,
    /// An event that can be listened on to wait for a successful sync. The
    /// event will only be fired if a sync loop is running. Can be used for
    /// synchronization, e.g. if we send out a request to create a room, we can
    /// wait for the sync to get the data to fetch a room object from the state
    /// store.
    pub(crate) sync_beat: event_listener::Event,
    /// End-to-end encryption settings.
    #[cfg(feature = "e2e-encryption")]
    pub(crate) encryption_settings: EncryptionSettings,
    #[cfg(feature = "e2e-encryption")]
    pub(crate) backup_state: BackupClientState,
    #[cfg(feature = "e2e-encryption")]
    pub(crate) recovery_state: SharedObservable<RecoveryState>,
}

impl ClientInner {
    /// Create a new `ClientInner`.
    ///
    /// All the fields passed as parameters here are those that must be cloned
    /// upon instantiation of a sub-client, e.g. a client specialized for
    /// notifications.
    #[allow(clippy::too_many_arguments)]
    fn new(
        auth_ctx: Arc<AuthCtx>,
        homeserver: Url,
        #[cfg(feature = "experimental-sliding-sync")] sliding_sync_proxy: Option<Url>,
        http_client: HttpClient,
        base_client: BaseClient,
        server_versions: Option<Box<[MatrixVersion]>>,
        respect_login_well_known: bool,
        #[cfg(feature = "e2e-encryption")] encryption_settings: EncryptionSettings,
    ) -> Arc<Self> {
        let client = Self {
            homeserver: StdRwLock::new(homeserver),
            auth_ctx,
            #[cfg(feature = "experimental-sliding-sync")]
            sliding_sync_proxy: StdRwLock::new(sliding_sync_proxy),
            http_client,
            base_client,
            #[cfg(feature = "e2e-encryption")]
            tasks: StdMutex::new(Default::default()),
            locks: Default::default(),
            server_versions: OnceCell::new_with(server_versions),
            typing_notice_times: Default::default(),
            event_handlers: Default::default(),
            notification_handlers: Default::default(),
            room_update_channels: Default::default(),
            respect_login_well_known,
            sync_beat: event_listener::Event::new(),
            #[cfg(feature = "e2e-encryption")]
            encryption_settings,
            #[cfg(feature = "e2e-encryption")]
            backup_state: Default::default(),
            #[cfg(feature = "e2e-encryption")]
            recovery_state: Default::default(),
        };

        #[allow(clippy::let_and_return)]
        let client = Arc::new(client);

        #[cfg(feature = "e2e-encryption")]
        {
            let weak_client = Arc::downgrade(&client);

            let mut tasks = client.tasks.lock().unwrap();

            tasks.upload_room_keys = Some(BackupUploadingTask::new(weak_client.clone()));

            if encryption_settings.backup_download_strategy
                == BackupDownloadStrategy::AfterDecryptionFailure
            {
                tasks.download_room_keys = Some(BackupDownloadTask::new(weak_client));
            }
        }

        client
    }
}

#[cfg(not(tarpaulin_include))]
impl Debug for Client {
    fn fmt(&self, fmt: &mut fmt::Formatter<'_>) -> Result<(), fmt::Error> {
        write!(fmt, "Client")
    }
}

impl Client {
    /// Create a new [`Client`] that will use the given homeserver.
    ///
    /// # Arguments
    ///
    /// * `homeserver_url` - The homeserver that the client should connect to.
    pub async fn new(homeserver_url: Url) -> Result<Self, HttpError> {
        Self::builder()
            .homeserver_url(homeserver_url)
            .build()
            .await
            .map_err(ClientBuildError::assert_valid_builder_args)
    }

    /// Returns a subscriber that publishes an event every time the ignore user
    /// list changes.
    pub fn subscribe_to_ignore_user_list_changes(&self) -> Subscriber<()> {
        self.inner.base_client.subscribe_to_ignore_user_list_changes()
    }

    /// Create a new [`ClientBuilder`].
    pub fn builder() -> ClientBuilder {
        ClientBuilder::new()
    }

    pub(crate) fn base_client(&self) -> &BaseClient {
        &self.inner.base_client
    }

    pub(crate) fn locks(&self) -> &ClientLocks {
        &self.inner.locks
    }

    /// Change the homeserver URL used by this client.
    ///
    /// # Arguments
    ///
    /// * `homeserver_url` - The new URL to use.
    fn set_homeserver(&self, homeserver_url: Url) {
        *self.inner.homeserver.write().unwrap() = homeserver_url;
    }

    /// Get the capabilities of the homeserver.
    ///
    /// This method should be used to check what features are supported by the
    /// homeserver.
    ///
    /// # Examples
    ///
    /// ```no_run
    /// # use matrix_sdk::Client;
    /// # use url::Url;
    /// # async {
    /// # let homeserver = Url::parse("http://example.com")?;
    /// let client = Client::new(homeserver).await?;
    ///
    /// let capabilities = client.get_capabilities().await?;
    ///
    /// if capabilities.change_password.enabled {
    ///     // Change password
    /// }
    /// # anyhow::Ok(()) };
    /// ```
    pub async fn get_capabilities(&self) -> HttpResult<Capabilities> {
        let res = self.send(get_capabilities::v3::Request::new(), None).await?;
        Ok(res.capabilities)
    }

    /// Get a copy of the default request config.
    ///
    /// The default request config is what's used when sending requests if no
    /// `RequestConfig` is explicitly passed to [`send`][Self::send] or another
    /// function with such a parameter.
    ///
    /// If the default request config was not customized through
    /// [`ClientBuilder`] when creating this `Client`, the returned value will
    /// be equivalent to [`RequestConfig::default()`].
    pub fn request_config(&self) -> RequestConfig {
        self.inner.http_client.request_config
    }

    /// Is the client logged in.
    pub fn logged_in(&self) -> bool {
        self.inner.base_client.logged_in()
    }

    /// The Homeserver of the client.
    pub fn homeserver(&self) -> Url {
        self.inner.homeserver.read().unwrap().clone()
    }

    /// The sliding sync proxy that is trusted by the homeserver.
    #[cfg(feature = "experimental-sliding-sync")]
    pub fn sliding_sync_proxy(&self) -> Option<Url> {
        let server = self.inner.sliding_sync_proxy.read().unwrap();
        Some(server.as_ref()?.clone())
    }

    /// Force to set the sliding sync proxy URL.
    #[cfg(feature = "experimental-sliding-sync")]
    pub fn set_sliding_sync_proxy(&self, sliding_sync_proxy: Option<Url>) {
        let mut lock = self.inner.sliding_sync_proxy.write().unwrap();
        *lock = sliding_sync_proxy;
    }

    /// Get the Matrix user session meta information.
    ///
    /// If the client is currently logged in, this will return a
    /// [`SessionMeta`] object which contains the user ID and device ID.
    /// Otherwise it returns `None`.
    pub fn session_meta(&self) -> Option<&SessionMeta> {
        self.base_client().session_meta()
    }

    /// Performs a search for users.
    /// The search is performed case-insensitively on user IDs and display names
    ///
    /// # Arguments
    ///
    /// * `search_term` - The search term for the search
    /// * `limit` - The maximum number of results to return. Defaults to 10.
    ///
    /// [user directory]: https://spec.matrix.org/v1.6/client-server-api/#user-directory
    pub async fn search_users(
        &self,
        search_term: &str,
        limit: u64,
    ) -> HttpResult<search_users::v3::Response> {
        let mut request = search_users::v3::Request::new(search_term.to_owned());

        if let Some(limit) = UInt::new(limit) {
            request.limit = limit;
        }

        self.send(request, None).await
    }

    /// Get the user id of the current owner of the client.
    pub fn user_id(&self) -> Option<&UserId> {
        self.session_meta().map(|s| s.user_id.as_ref())
    }

    /// Get the device ID that identifies the current session.
    pub fn device_id(&self) -> Option<&DeviceId> {
        self.session_meta().map(|s| s.device_id.as_ref())
    }

    /// Get the current access token for this session, regardless of the
    /// authentication API used to log in.
    ///
    /// Will be `None` if the client has not been logged in.
    pub fn access_token(&self) -> Option<String> {
        self.inner.auth_ctx.auth_data.get()?.access_token()
    }

    /// Access the authentication API used to log in this client.
    ///
    /// Will be `None` if the client has not been logged in.
    pub fn auth_api(&self) -> Option<AuthApi> {
        match self.inner.auth_ctx.auth_data.get()? {
            AuthData::Matrix(_) => Some(AuthApi::Matrix(self.matrix_auth())),
            #[cfg(feature = "experimental-oidc")]
            AuthData::Oidc(_) => Some(AuthApi::Oidc(self.oidc())),
        }
    }

    /// Get the whole session info of this client.
    ///
    /// Will be `None` if the client has not been logged in.
    ///
    /// Can be used with [`Client::restore_session`] to restore a previously
    /// logged-in session.
    pub fn session(&self) -> Option<AuthSession> {
        match self.auth_api()? {
            AuthApi::Matrix(api) => api.session().map(Into::into),
            #[cfg(feature = "experimental-oidc")]
            AuthApi::Oidc(api) => api.full_session().map(Into::into),
        }
    }

    /// Get a reference to the state store.
    pub fn store(&self) -> &DynStateStore {
        self.base_client().store()
    }

    /// Access the native Matrix authentication API with this client.
    pub fn matrix_auth(&self) -> MatrixAuth {
        MatrixAuth::new(self.clone())
    }

    /// Get the account of the current owner of the client.
    pub fn account(&self) -> Account {
        Account::new(self.clone())
    }

    /// Get the encryption manager of the client.
    #[cfg(feature = "e2e-encryption")]
    pub fn encryption(&self) -> Encryption {
        Encryption::new(self.clone())
    }

    /// Get the cryptoid manager of the client.
    pub fn cryptoids(&self) -> CryptoIDs {
        CryptoIDs::new(self.clone())
    }

    /// Get the media manager of the client.
    pub fn media(&self) -> Media {
        Media::new(self.clone())
    }

    /// Access the OpenID Connect API of the client.
    #[cfg(feature = "experimental-oidc")]
    pub fn oidc(&self) -> Oidc {
        Oidc::new(self.clone())
    }

    /// Register a handler for a specific event type.
    ///
    /// The handler is a function or closure with one or more arguments. The
    /// first argument is the event itself. All additional arguments are
    /// "context" arguments: They have to implement [`EventHandlerContext`].
    /// This trait is named that way because most of the types implementing it
    /// give additional context about an event: The room it was in, its raw form
    /// and other similar things. As two exceptions to this,
    /// [`Client`] and [`EventHandlerHandle`] also implement the
    /// `EventHandlerContext` trait so you don't have to clone your client
    /// into the event handler manually and a handler can decide to remove
    /// itself.
    ///
    /// Some context arguments are not universally applicable. A context
    /// argument that isn't available for the given event type will result in
    /// the event handler being skipped and an error being logged. The following
    /// context argument types are only available for a subset of event types:
    ///
    /// * [`Room`] is only available for room-specific events, i.e. not for
    ///   events like global account data events or presence events.
    ///
    /// You can provide custom context via
    /// [`add_event_handler_context`](Client::add_event_handler_context) and
    /// then use [`Ctx<T>`](crate::event_handler::Ctx) to extract the context
    /// into the event handler.
    ///
    /// [`EventHandlerContext`]: crate::event_handler::EventHandlerContext
    ///
    /// # Examples
    ///
    /// ```no_run
    /// # use url::Url;
    /// # let homeserver = Url::parse("http://localhost:8080").unwrap();
    /// use matrix_sdk::{
    ///     deserialized_responses::EncryptionInfo,
    ///     event_handler::Ctx,
    ///     ruma::{
    ///         events::{
    ///             macros::EventContent,
    ///             push_rules::PushRulesEvent,
    ///             room::{message::SyncRoomMessageEvent, topic::SyncRoomTopicEvent},
    ///         },
    ///         push::Action,
    ///         Int, MilliSecondsSinceUnixEpoch,
    ///     },
    ///     Client, Room,
    /// };
    /// use serde::{Deserialize, Serialize};
    ///
    /// # futures_executor::block_on(async {
    /// # let client = matrix_sdk::Client::builder()
    /// #     .homeserver_url(homeserver)
    /// #     .server_versions([ruma::api::MatrixVersion::V1_0])
    /// #     .build()
    /// #     .await
    /// #     .unwrap();
    /// #
    /// client.add_event_handler(
    ///     |ev: SyncRoomMessageEvent, room: Room, client: Client| async move {
    ///         // Common usage: Room event plus room and client.
    ///     },
    /// );
    /// client.add_event_handler(
    ///     |ev: SyncRoomMessageEvent, room: Room, encryption_info: Option<EncryptionInfo>| {
    ///         async move {
    ///             // An `Option<EncryptionInfo>` parameter lets you distinguish between
    ///             // unencrypted events and events that were decrypted by the SDK.
    ///         }
    ///     },
    /// );
    /// client.add_event_handler(
    ///     |ev: SyncRoomMessageEvent, room: Room, push_actions: Vec<Action>| {
    ///         async move {
    ///             // A `Vec<Action>` parameter allows you to know which push actions
    ///             // are applicable for an event. For example, an event with
    ///             // `Action::SetTweak(Tweak::Highlight(true))` should be highlighted
    ///             // in the timeline.
    ///         }
    ///     },
    /// );
    /// client.add_event_handler(|ev: SyncRoomTopicEvent| async move {
    ///     // You can omit any or all arguments after the first.
    /// });
    ///
    /// // Registering a temporary event handler:
    /// let handle = client.add_event_handler(|ev: SyncRoomMessageEvent| async move {
    ///     /* Event handler */
    /// });
    /// client.remove_event_handler(handle);
    ///
    /// // Registering custom event handler context:
    /// #[derive(Debug, Clone)] // The context will be cloned for event handler.
    /// struct MyContext {
    ///     number: usize,
    /// }
    /// client.add_event_handler_context(MyContext { number: 5 });
    /// client.add_event_handler(|ev: SyncRoomMessageEvent, context: Ctx<MyContext>| async move {
    ///     // Use the context
    /// });
    ///
    /// // Custom events work exactly the same way, you just need to declare
    /// // the content struct and use the EventContent derive macro on it.
    /// #[derive(Clone, Debug, Deserialize, Serialize, EventContent)]
    /// #[ruma_event(type = "org.shiny_new_2fa.token", kind = MessageLike)]
    /// struct TokenEventContent {
    ///     token: String,
    ///     #[serde(rename = "exp")]
    ///     expires_at: MilliSecondsSinceUnixEpoch,
    /// }
    ///
    /// client.add_event_handler(|ev: SyncTokenEvent, room: Room| async move {
    ///     todo!("Display the token");
    /// });
    ///
    /// // Event handler closures can also capture local variables.
    /// // Make sure they are cheap to clone though, because they will be cloned
    /// // every time the closure is called.
    /// let data: std::sync::Arc<str> = "MyCustomIdentifier".into();
    ///
    /// client.add_event_handler(move |ev: SyncRoomMessageEvent | async move {
    ///     println!("Calling the handler with identifier {data}");
    /// });
    /// # });
    /// ```
    pub fn add_event_handler<Ev, Ctx, H>(&self, handler: H) -> EventHandlerHandle
    where
        Ev: SyncEvent + DeserializeOwned + Send + 'static,
        H: EventHandler<Ev, Ctx>,
    {
        self.add_event_handler_impl(handler, None)
    }

    /// Register a handler for a specific room, and event type.
    ///
    /// This method works the same way as
    /// [`add_event_handler`][Self::add_event_handler], except that the handler
    /// will only be called for events in the room with the specified ID. See
    /// that method for more details on event handler functions.
    ///
    /// `client.add_room_event_handler(room_id, hdl)` is equivalent to
    /// `room.add_event_handler(hdl)`. Use whichever one is more convenient in
    /// your use case.
    pub fn add_room_event_handler<Ev, Ctx, H>(
        &self,
        room_id: &RoomId,
        handler: H,
    ) -> EventHandlerHandle
    where
        Ev: SyncEvent + DeserializeOwned + Send + 'static,
        H: EventHandler<Ev, Ctx>,
    {
        self.add_event_handler_impl(handler, Some(room_id.to_owned()))
    }

    /// Remove the event handler associated with the handle.
    ///
    /// Note that you **must not** call `remove_event_handler` from the
    /// non-async part of an event handler, that is:
    ///
    /// ```ignore
    /// client.add_event_handler(|ev: SomeEvent, client: Client, handle: EventHandlerHandle| {
    ///     // ⚠ this will cause a deadlock ⚠
    ///     client.remove_event_handler(handle);
    ///
    ///     async move {
    ///         // removing the event handler here is fine
    ///         client.remove_event_handler(handle);
    ///     }
    /// })
    /// ```
    ///
    /// Note also that handlers that remove themselves will still execute with
    /// events received in the same sync cycle.
    ///
    /// # Arguments
    ///
    /// `handle` - The [`EventHandlerHandle`] that is returned when
    /// registering the event handler with [`Client::add_event_handler`].
    ///
    /// # Examples
    ///
    /// ```no_run
    /// # use url::Url;
    /// # use tokio::sync::mpsc;
    /// #
    /// # let homeserver = Url::parse("http://localhost:8080").unwrap();
    /// #
    /// use matrix_sdk::{
    ///     event_handler::EventHandlerHandle,
    ///     ruma::events::room::member::SyncRoomMemberEvent, Client,
    /// };
    /// #
    /// # futures_executor::block_on(async {
    /// # let client = matrix_sdk::Client::builder()
    /// #     .homeserver_url(homeserver)
    /// #     .server_versions([ruma::api::MatrixVersion::V1_0])
    /// #     .build()
    /// #     .await
    /// #     .unwrap();
    ///
    /// client.add_event_handler(
    ///     |ev: SyncRoomMemberEvent,
    ///      client: Client,
    ///      handle: EventHandlerHandle| async move {
    ///         // Common usage: Check arriving Event is the expected one
    ///         println!("Expected RoomMemberEvent received!");
    ///         client.remove_event_handler(handle);
    ///     },
    /// );
    /// # });
    /// ```
    pub fn remove_event_handler(&self, handle: EventHandlerHandle) {
        self.inner.event_handlers.remove(handle);
    }

    /// Create an [`EventHandlerDropGuard`] for the event handler identified by
    /// the given handle.
    ///
    /// When the returned value is dropped, the event handler will be removed.
    pub fn event_handler_drop_guard(&self, handle: EventHandlerHandle) -> EventHandlerDropGuard {
        EventHandlerDropGuard::new(handle, self.clone())
    }

    /// Add an arbitrary value for use as event handler context.
    ///
    /// The value can be obtained in an event handler by adding an argument of
    /// the type [`Ctx<T>`][crate::event_handler::Ctx].
    ///
    /// If a value of the same type has been added before, it will be
    /// overwritten.
    ///
    /// # Examples
    ///
    /// ```no_run
    /// use matrix_sdk::{
    ///     event_handler::Ctx, ruma::events::room::message::SyncRoomMessageEvent,
    ///     Room,
    /// };
    /// # #[derive(Clone)]
    /// # struct SomeType;
    /// # fn obtain_gui_handle() -> SomeType { SomeType }
    /// # let homeserver = url::Url::parse("http://localhost:8080").unwrap();
    /// # futures_executor::block_on(async {
    /// # let client = matrix_sdk::Client::builder()
    /// #     .homeserver_url(homeserver)
    /// #     .server_versions([ruma::api::MatrixVersion::V1_0])
    /// #     .build()
    /// #     .await
    /// #     .unwrap();
    ///
    /// // Handle used to send messages to the UI part of the app
    /// let my_gui_handle: SomeType = obtain_gui_handle();
    ///
    /// client.add_event_handler_context(my_gui_handle.clone());
    /// client.add_event_handler(
    ///     |ev: SyncRoomMessageEvent, room: Room, gui_handle: Ctx<SomeType>| {
    ///         async move {
    ///             // gui_handle.send(DisplayMessage { message: ev });
    ///         }
    ///     },
    /// );
    /// # });
    /// ```
    pub fn add_event_handler_context<T>(&self, ctx: T)
    where
        T: Clone + Send + Sync + 'static,
    {
        self.inner.event_handlers.add_context(ctx);
    }

    /// Register a handler for a notification.
    ///
    /// Similar to [`Client::add_event_handler`], but only allows functions
    /// or closures with exactly the three arguments [`Notification`], [`Room`],
    /// [`Client`] for now.
    pub async fn register_notification_handler<H, Fut>(&self, handler: H) -> &Self
    where
        H: Fn(Notification, Room, Client) -> Fut + SendOutsideWasm + SyncOutsideWasm + 'static,
        Fut: Future<Output = ()> + SendOutsideWasm + 'static,
    {
        self.inner.notification_handlers.write().await.push(Box::new(
            move |notification, room, client| Box::pin((handler)(notification, room, client)),
        ));

        self
    }

    /// Subscribe to all updates for the room with the given ID.
    ///
    /// The returned receiver will receive a new message for each sync response
    /// that contains updates for that room.
    pub fn subscribe_to_room_updates(&self, room_id: &RoomId) -> broadcast::Receiver<RoomUpdate> {
        match self.inner.room_update_channels.lock().unwrap().entry(room_id.to_owned()) {
            btree_map::Entry::Vacant(entry) => {
                let (tx, rx) = broadcast::channel(8);
                entry.insert(tx);
                rx
            }
            btree_map::Entry::Occupied(entry) => entry.get().subscribe(),
        }
    }

    pub(crate) async fn notification_handlers(
        &self,
    ) -> RwLockReadGuard<'_, Vec<NotificationHandlerFn>> {
        self.inner.notification_handlers.read().await
    }

    /// Get all the rooms the client knows about.
    ///
    /// This will return the list of joined, invited, and left rooms.
    pub fn rooms(&self) -> Vec<Room> {
        self.base_client()
            .get_rooms()
            .into_iter()
            .map(|room| Room::new(self.clone(), room))
            .collect()
    }

    /// Get all the rooms the client knows about, filtered by room state.
    pub fn rooms_filtered(&self, filter: RoomStateFilter) -> Vec<Room> {
        self.base_client()
            .get_rooms_filtered(filter)
            .into_iter()
            .map(|room| Room::new(self.clone(), room))
            .collect()
    }

    /// Returns the joined rooms this client knows about.
    pub fn joined_rooms(&self) -> Vec<Room> {
        self.base_client()
            .get_rooms_filtered(RoomStateFilter::JOINED)
            .into_iter()
            .map(|room| Room::new(self.clone(), room))
            .collect()
    }

    /// Returns the invited rooms this client knows about.
    pub fn invited_rooms(&self) -> Vec<Room> {
        self.base_client()
            .get_rooms_filtered(RoomStateFilter::INVITED)
            .into_iter()
            .map(|room| Room::new(self.clone(), room))
            .collect()
    }

    /// Returns the left rooms this client knows about.
    pub fn left_rooms(&self) -> Vec<Room> {
        self.base_client()
            .get_rooms_filtered(RoomStateFilter::LEFT)
            .into_iter()
            .map(|room| Room::new(self.clone(), room))
            .collect()
    }

    /// Get a room with the given room id.
    ///
    /// # Arguments
    ///
    /// `room_id` - The unique id of the room that should be fetched.
    pub fn get_room(&self, room_id: &RoomId) -> Option<Room> {
        self.base_client().get_room(room_id).map(|room| Room::new(self.clone(), room))
    }

    /// Resolve a room alias to a room id and a list of servers which know
    /// about it.
    ///
    /// # Arguments
    ///
    /// `room_alias` - The room alias to be resolved.
    pub async fn resolve_room_alias(
        &self,
        room_alias: &RoomAliasId,
    ) -> HttpResult<get_alias::v3::Response> {
        let request = get_alias::v3::Request::new(room_alias.to_owned());
        self.send(request, None).await
    }

    /// Update the homeserver from the login response well-known if needed.
    ///
    /// # Arguments
    ///
    /// * `login_well_known` - The `well_known` field from a successful login
    ///   response.
    pub(crate) fn maybe_update_login_well_known(&self, login_well_known: Option<&DiscoveryInfo>) {
        if self.inner.respect_login_well_known {
            if let Some(well_known) = login_well_known {
                if let Ok(homeserver) = Url::parse(&well_known.homeserver.base_url) {
                    self.set_homeserver(homeserver);
                }
            }
        }
    }

    /// Restore a session previously logged-in using one of the available
    /// authentication APIs.
    ///
    /// See the documentation of the corresponding authentication API's
    /// `restore_session` method for more information.
    ///
    /// # Panics
    ///
    /// Panics if a session was already restored or logged in.
    #[instrument(skip_all)]
    pub async fn restore_session(&self, session: impl Into<AuthSession>) -> Result<()> {
        let session = session.into();
        match session {
            AuthSession::Matrix(s) => Box::pin(self.matrix_auth().restore_session(s)).await,
            #[cfg(feature = "experimental-oidc")]
            AuthSession::Oidc(s) => Box::pin(self.oidc().restore_session(s)).await,
        }
    }

    pub(crate) async fn set_session_meta(&self, session_meta: SessionMeta) -> Result<()> {
        self.base_client().set_session_meta(session_meta).await?;
        Ok(())
    }

    /// Refresh the access token using the authentication API used to log into
    /// this session.
    ///
    /// See the documentation of the authentication API's `refresh_access_token`
    /// method for more information.
    pub async fn refresh_access_token(&self) -> Result<(), RefreshTokenError> {
        let Some(auth_api) = self.auth_api() else {
            return Err(RefreshTokenError::RefreshTokenRequired);
        };

        match auth_api {
            AuthApi::Matrix(api) => {
                trace!("Token refresh: Using the homeserver.");
                Box::pin(api.refresh_access_token()).await?;
            }
            #[cfg(feature = "experimental-oidc")]
            AuthApi::Oidc(api) => {
                trace!("Token refresh: Using OIDC.");
                Box::pin(api.refresh_access_token()).await?;
            }
        }

        Ok(())
    }

    /// Get or upload a sync filter.
    ///
    /// This method will either get a filter ID from the store or upload the
    /// filter definition to the homeserver and return the new filter ID.
    ///
    /// # Arguments
    ///
    /// * `filter_name` - The unique name of the filter, this name will be used
    /// locally to store and identify the filter ID returned by the server.
    ///
    /// * `definition` - The filter definition that should be uploaded to the
    /// server if no filter ID can be found in the store.
    ///
    /// # Examples
    ///
    /// ```no_run
    /// # use matrix_sdk::{
    /// #    Client, config::SyncSettings,
    /// #    ruma::api::client::{
    /// #        filter::{
    /// #           FilterDefinition, LazyLoadOptions, RoomEventFilter, RoomFilter,
    /// #        },
    /// #        sync::sync_events::v3::Filter,
    /// #    }
    /// # };
    /// # use url::Url;
    /// # async {
    /// # let homeserver = Url::parse("http://example.com").unwrap();
    /// # let client = Client::new(homeserver).await.unwrap();
    /// let mut filter = FilterDefinition::default();
    ///
    /// // Let's enable member lazy loading.
    /// filter.room.state.lazy_load_options =
    ///     LazyLoadOptions::Enabled { include_redundant_members: false };
    ///
    /// let filter_id = client
    ///     .get_or_upload_filter("sync", filter)
    ///     .await
    ///     .unwrap();
    ///
    /// let sync_settings = SyncSettings::new()
    ///     .filter(Filter::FilterId(filter_id));
    ///
    /// let response = client.sync_once(sync_settings).await.unwrap();
    /// # };
    #[instrument(skip(self, definition))]
    pub async fn get_or_upload_filter(
        &self,
        filter_name: &str,
        definition: FilterDefinition,
    ) -> Result<String> {
        if let Some(filter) = self.inner.base_client.get_filter(filter_name).await? {
            debug!("Found filter locally");
            Ok(filter)
        } else {
            debug!("Didn't find filter locally");
            let user_id = self.user_id().ok_or(Error::AuthenticationRequired)?;
            let request = FilterUploadRequest::new(user_id.to_owned(), definition);
            let response = self.send(request, None).await?;

            self.inner.base_client.receive_filter_upload(filter_name, &response).await?;

            Ok(response.filter_id)
        }
    }

    /// Join a room by `RoomId`.
    ///
    /// Returns a `join_room_by_id::Response` consisting of the
    /// joined rooms `RoomId`.
    ///
    /// # Arguments
    ///
    /// * `room_id` - The `RoomId` of the room to be joined.
    pub async fn join_room_by_id(&self, room_id: &RoomId) -> Result<Room> {
        // Make join event
        let mut request = join_room_by_id::unstable::Request::new(room_id.to_owned());
        let cryptoid = self
            .cryptoids()
            .get_cryptoid_for_room(room_id.as_str())
            .await
            .ok_or(Error::Cryptoid)?;
        request.cryptoid = cryptoid.public_key().to_base64();
        let response = self.send(request, None).await?;

        // Send join event
        let request = send_pdus::unstable::Request::new(
            TransactionId::new(),
            vec![send_pdus::unstable::PDUInfo::new(
                response.via_server,
                response.room_version,
                response.pdu,
            )],
        );

        self.send(request, None).await?;

        let base_room = self.base_client().room_joined(&response.room_id).await?;
        Ok(Room::new(self.clone(), base_room))
    }

    /// Join a room by `RoomId`.
    ///
    /// Returns a `join_room_by_id_or_alias::Response` consisting of the
    /// joined rooms `RoomId`.
    ///
    /// # Arguments
    ///
    /// * `alias` - The `RoomId` or `RoomAliasId` of the room to be joined.
    /// An alias looks like `#name:example.com`.
    pub async fn join_room_by_id_or_alias(
        &self,
        alias: &RoomOrAliasId,
        server_names: &[OwnedServerName],
    ) -> Result<Room> {
        // Make join event
        let mut request = assign!(join_room_by_id_or_alias::unstable::Request::new(alias.to_owned()), {
            server_name: server_names.to_owned(),
        });
        // TODO: cryptoIDs - is there a better way to handle id/alias tracking for
        // cryptoIDs?
        let cryptoid =
            self.cryptoids().get_cryptoid_for_room(alias.as_str()).await.ok_or(Error::Cryptoid)?;
        request.cryptoid = cryptoid.public_key().to_base64();
        let response = self.send(request, None).await?;

        // Send join event
        let request = send_pdus::unstable::Request::new(
            TransactionId::new(),
            vec![send_pdus::unstable::PDUInfo::new(
                response.via_server,
                response.room_version,
                response.pdu,
            )],
        );

        self.send(request, None).await?;

        let base_room = self.base_client().room_joined(&response.room_id).await?;
        Ok(Room::new(self.clone(), base_room))
    }

    /// Search the homeserver's directory of public rooms.
    ///
    /// Sends a request to "_matrix/client/r0/publicRooms", returns
    /// a `get_public_rooms::Response`.
    ///
    /// # Arguments
    ///
    /// * `limit` - The number of `PublicRoomsChunk`s in each response.
    ///
    /// * `since` - Pagination token from a previous request.
    ///
    /// * `server` - The name of the server, if `None` the requested server is
    ///   used.
    ///
    /// # Examples
    /// ```no_run
    /// use matrix_sdk::Client;
    /// # use url::Url;
    /// # let homeserver = Url::parse("http://example.com").unwrap();
    /// # let limit = Some(10);
    /// # let since = Some("since token");
    /// # let server = Some("servername.com".try_into().unwrap());
    /// # async {
    /// let mut client = Client::new(homeserver).await.unwrap();
    ///
    /// client.public_rooms(limit, since, server).await;
    /// # };
    /// ```
    #[cfg_attr(not(target_arch = "wasm32"), deny(clippy::future_not_send))]
    pub async fn public_rooms(
        &self,
        limit: Option<u32>,
        since: Option<&str>,
        server: Option<&ServerName>,
    ) -> HttpResult<get_public_rooms::v3::Response> {
        let limit = limit.map(UInt::from);

        let request = assign!(get_public_rooms::v3::Request::new(), {
            limit,
            since: since.map(ToOwned::to_owned),
            server: server.map(ToOwned::to_owned),
        });
        self.send(request, None).await
    }

    /// Create a room with the given parameters.
    ///
    /// Sends a request to `/_matrix/client/r0/createRoom` and returns the
    /// created room.
    ///
    /// If you want to create a direct message with one specific user, you can
    /// use [`create_dm`][Self::create_dm], which is more convenient than
    /// assembling the [`create_room::v3::Request`] yourself.
    ///
    /// If the `is_direct` field of the request is set to `true` and at least
    /// one user is invited, the room will be automatically added to the direct
    /// rooms in the account data.
    ///
    /// # Examples
    ///
    /// ```no_run
    /// use matrix_sdk::Client;
    ///
    /// # use matrix_sdk::ruma::api::client::room::{
    /// #     create_room::v3::Request as CreateRoomRequest,
    /// #     Visibility,
    /// # };
    /// # use url::Url;
    /// #
    /// # async {
    /// # let homeserver = Url::parse("http://example.com").unwrap();
    /// let request = CreateRoomRequest::new();
    /// let client = Client::new(homeserver).await.unwrap();
    /// assert!(client.create_room(request).await.is_ok());
    /// # };
    /// ```
    pub async fn create_room(&self, request: create_room::v3::Request) -> Result<Room> {
        let mut request: create_room::unstable::Request = request.into();
        let invite = request.invite.clone();
        let is_direct_room = request.is_direct;

        let cryptoid = self.cryptoids().create_cryptoid().await?;
        request.cryptoid = cryptoid.public_key().to_base64();

        // Make createRoom events
        let response = self.send(request, None).await?;
        let room_id = response.room_id;
        self.cryptoids().associate_cryptoid_with_room(room_id.as_str(), &cryptoid).await?;

        let pdus: Vec<Raw<AnyTimelineEvent>> = response
            .pdus
            .into_iter()
            .map(|pdu| {
                let mut object = serde_json::from_str(pdu.json().get()).unwrap();
                let public_key = cryptoid.public_key().clone();
                ruma::signatures::hash_and_sign_event(
                    &public_key.to_base64(),
                    &Ed25519KeyPair::new(
                        ed25519_dalek::pkcs8::ALGORITHM_OID,
                        &*cryptoid.to_bytes(),
                        Some(public_key.as_bytes()),
                        "1".to_string(),
                    )
                    .unwrap(),
                    &mut object,
                    &response.room_version,
                )
                .unwrap();

                info!("Signed event with public key: {:?}", public_key.to_base64());
                Raw::from_json_string(serde_json::to_string(&object).unwrap()).unwrap()
            })
            .collect();

        // Send createRoom events
        let pdu_infos: Vec<send_pdus::unstable::PDUInfo> = pdus
            .into_iter()
            .map(|pdu| send_pdus::unstable::PDUInfo::new(None, response.room_version.clone(), pdu))
            .collect();

        let request = send_pdus::unstable::Request::new(
            TransactionId::new(), // TODO: cryptoIDs - generate new txn_id
            pdu_infos,
        );
        self.send(request, None).await?;

        let base_room = self.base_client().get_or_create_room(&room_id, RoomState::Joined);

        let joined_room = Room::new(self.clone(), base_room);

        if is_direct_room && !invite.is_empty() {
            if let Err(error) =
                self.account().mark_as_dm(joined_room.room_id(), invite.as_slice()).await
            {
                // FIXME: Retry in the background
                error!("Failed to mark room as DM: {error}");
            }
        }

        Ok(joined_room)
    }

    /// Create a DM room.
    ///
    /// Convenience shorthand for [`create_room`][Self::create_room] with the
    /// given user being invited, the room marked `is_direct` and both the
    /// creator and invitee getting the default maximum power level.
    ///
    /// If the `e2e-encryption` feature is enabled, the room will also be
    /// encrypted.
    ///
    /// # Arguments
    ///
    /// * `user_id` - The ID of the user to create a DM for.
    pub async fn create_dm(&self, user_id: &UserId) -> Result<Room> {
        #[cfg(feature = "e2e-encryption")]
        let initial_state =
            vec![InitialStateEvent::new(RoomEncryptionEventContent::with_recommended_defaults())
                .to_raw_any()];

        #[cfg(not(feature = "e2e-encryption"))]
        let initial_state = vec![];

        let request = assign!(create_room::v3::Request::new(), {
            invite: vec![user_id.to_owned()],
            is_direct: true,
            preset: Some(create_room::v3::RoomPreset::TrustedPrivateChat),
            initial_state,
        });

        self.create_room(request).await
    }

    /// Search the homeserver's directory for public rooms with a filter.
    ///
    /// # Arguments
    ///
    /// * `room_search` - The easiest way to create this request is using the
    /// `get_public_rooms_filtered::Request` itself.
    ///
    /// # Examples
    ///
    /// ```no_run
    /// # use url::Url;
    /// # use matrix_sdk::Client;
    /// # async {
    /// # let homeserver = Url::parse("http://example.com")?;
    /// use matrix_sdk::ruma::{
    ///     api::client::directory::get_public_rooms_filtered, directory::Filter,
    /// };
    /// # let mut client = Client::new(homeserver).await?;
    ///
    /// let mut filter = Filter::new();
    /// filter.generic_search_term = Some("rust".to_owned());
    /// let mut request = get_public_rooms_filtered::v3::Request::new();
    /// request.filter = filter;
    ///
    /// let response = client.public_rooms_filtered(request).await?;
    ///
    /// for room in response.chunk {
    ///     println!("Found room {room:?}");
    /// }
    /// # anyhow::Ok(()) };
    /// ```
    pub async fn public_rooms_filtered(
        &self,
        request: get_public_rooms_filtered::v3::Request,
    ) -> HttpResult<get_public_rooms_filtered::v3::Response> {
        self.send(request, None).await
    }

    /// Send an arbitrary request to the server, without updating client state.
    ///
    /// **Warning:** Because this method *does not* update the client state, it
    /// is important to make sure that you account for this yourself, and
    /// use wrapper methods where available.  This method should *only* be
    /// used if a wrapper method for the endpoint you'd like to use is not
    /// available.
    ///
    /// # Arguments
    ///
    /// * `request` - A filled out and valid request for the endpoint to be hit
    ///
    /// * `timeout` - An optional request timeout setting, this overrides the
    /// default request setting if one was set.
    ///
    /// # Examples
    ///
    /// ```no_run
    /// # use matrix_sdk::{Client, config::SyncSettings};
    /// # use url::Url;
    /// # async {
    /// # let homeserver = Url::parse("http://localhost:8080")?;
    /// # let mut client = Client::new(homeserver).await?;
    /// use matrix_sdk::ruma::{api::client::profile, user_id};
    ///
    /// // First construct the request you want to make
    /// // See https://docs.rs/ruma-client-api/latest/ruma_client_api/index.html
    /// // for all available Endpoints
    /// let user_id = user_id!("@example:localhost").to_owned();
    /// let request = profile::get_profile::v3::Request::new(user_id);
    ///
    /// // Start the request using Client::send()
    /// let response = client.send(request, None).await?;
    ///
    /// // Check the corresponding Response struct to find out what types are
    /// // returned
    /// # anyhow::Ok(()) };
    /// ```
    pub fn send<Request>(
        &self,
        request: Request,
        config: Option<RequestConfig>,
    ) -> SendRequest<Request>
    where
        Request: OutgoingRequest + Clone + Debug,
        HttpError: From<FromHttpResponseError<Request::EndpointError>>,
    {
        SendRequest {
            client: self.clone(),
            request,
            config,
            send_progress: Default::default(),
            sliding_sync_proxy_url: None,
        }
    }

    #[cfg(feature = "experimental-sliding-sync")]
    // FIXME: remove this as soon as Sliding-Sync isn't needing an external server
    // anymore
    pub(crate) fn send_with_homeserver<Request>(
        &self,
        request: Request,
        config: Option<RequestConfig>,
        sliding_sync_proxy: Option<String>,
    ) -> SendRequest<Request>
    where
        Request: OutgoingRequest + Clone + Debug,
        HttpError: From<FromHttpResponseError<Request::EndpointError>>,
    {
        SendRequest {
            client: self.clone(),
            request,
            config,
            send_progress: Default::default(),
            sliding_sync_proxy_url: sliding_sync_proxy,
        }
    }

    pub(crate) async fn send_inner<Request>(
        &self,
        request: Request,
        config: Option<RequestConfig>,
        homeserver: Option<String>,
        send_progress: SharedObservable<TransmissionProgress>,
    ) -> HttpResult<Request::IncomingResponse>
    where
        Request: OutgoingRequest + Debug,
        HttpError: From<FromHttpResponseError<Request::EndpointError>>,
    {
        let homeserver = match homeserver {
            Some(hs) => hs,
            None => self.homeserver().to_string(),
        };

        let access_token = self.access_token();

        self.inner
            .http_client
            .send(
                request,
                config,
                homeserver,
                access_token.as_deref(),
                self.server_versions().await?,
                send_progress,
            )
            .await
    }

    fn broadcast_unknown_token(&self, soft_logout: &bool) {
        _ = self
            .inner
            .auth_ctx
            .session_change_sender
            .send(SessionChange::UnknownToken { soft_logout: *soft_logout });
    }

    async fn request_server_versions(&self) -> HttpResult<Box<[MatrixVersion]>> {
        let server_versions: Box<[MatrixVersion]> = self
            .inner
            .http_client
            .send(
                get_supported_versions::Request::new(),
                None,
                self.homeserver().to_string(),
                None,
                &[MatrixVersion::V1_0],
                Default::default(),
            )
            .await?
            .known_versions()
            .collect();

        if server_versions.is_empty() {
            Ok(vec![MatrixVersion::V1_0].into())
        } else {
            Ok(server_versions)
        }
    }

    pub(crate) async fn server_versions(&self) -> HttpResult<&[MatrixVersion]> {
        let server_versions = self
            .inner
            .server_versions
            .get_or_try_init(|| Box::pin(self.request_server_versions()))
            .await?;

        Ok(server_versions)
    }

    /// Get information of all our own devices.
    ///
    /// # Examples
    ///
    /// ```no_run
    /// # use matrix_sdk::{Client, config::SyncSettings};
    /// # use url::Url;
    /// # async {
    /// # let homeserver = Url::parse("http://localhost:8080")?;
    /// # let mut client = Client::new(homeserver).await?;
    /// let response = client.devices().await?;
    ///
    /// for device in response.devices {
    ///     println!(
    ///         "Device: {} {}",
    ///         device.device_id,
    ///         device.display_name.as_deref().unwrap_or("")
    ///     );
    /// }
    /// # anyhow::Ok(()) };
    /// ```
    pub async fn devices(&self) -> HttpResult<get_devices::v3::Response> {
        let request = get_devices::v3::Request::new();

        self.send(request, None).await
    }

    /// Delete the given devices from the server.
    ///
    /// # Arguments
    ///
    /// * `devices` - The list of devices that should be deleted from the
    /// server.
    ///
    /// * `auth_data` - This request requires user interactive auth, the first
    /// request needs to set this to `None` and will always fail with an
    /// `UiaaResponse`. The response will contain information for the
    /// interactive auth and the same request needs to be made but this time
    /// with some `auth_data` provided.
    ///
    /// ```no_run
    /// # use matrix_sdk::{
    /// #    ruma::{api::client::uiaa, device_id},
    /// #    Client, Error, config::SyncSettings,
    /// # };
    /// # use serde_json::json;
    /// # use url::Url;
    /// # use std::collections::BTreeMap;
    /// # async {
    /// # let homeserver = Url::parse("http://localhost:8080")?;
    /// # let mut client = Client::new(homeserver).await?;
    /// let devices = &[device_id!("DEVICEID").to_owned()];
    ///
    /// if let Err(e) = client.delete_devices(devices, None).await {
    ///     if let Some(info) = e.as_uiaa_response() {
    ///         let mut password = uiaa::Password::new(
    ///             uiaa::UserIdentifier::UserIdOrLocalpart("example".to_owned()),
    ///             "wordpass".to_owned(),
    ///         );
    ///         password.session = info.session.clone();
    ///
    ///         client
    ///             .delete_devices(devices, Some(uiaa::AuthData::Password(password)))
    ///             .await?;
    ///     }
    /// }
    /// # anyhow::Ok(()) };
    pub async fn delete_devices(
        &self,
        devices: &[OwnedDeviceId],
        auth_data: Option<uiaa::AuthData>,
    ) -> HttpResult<delete_devices::v3::Response> {
        let mut request = delete_devices::v3::Request::new(devices.to_owned());
        request.auth = auth_data;

        self.send(request, None).await
    }

    /// Change the display name of a device owned by the current user.
    ///
    /// Returns a `update_device::Response` which specifies the result
    /// of the operation.
    ///
    /// # Arguments
    ///
    /// * `device_id` - The ID of the device to change the display name of.
    /// * `display_name` - The new display name to set.
    pub async fn rename_device(
        &self,
        device_id: &DeviceId,
        display_name: &str,
    ) -> HttpResult<update_device::v3::Response> {
        let mut request = update_device::v3::Request::new(device_id.to_owned());
        request.display_name = Some(display_name.to_owned());

        self.send(request, None).await
    }

    /// Synchronize the client's state with the latest state on the server.
    ///
    /// ## Syncing Events
    ///
    /// Messages or any other type of event need to be periodically fetched from
    /// the server, this is achieved by sending a `/sync` request to the server.
    ///
    /// The first sync is sent out without a [`token`]. The response of the
    /// first sync will contain a [`next_batch`] field which should then be
    /// used in the subsequent sync calls as the [`token`]. This ensures that we
    /// don't receive the same events multiple times.
    ///
    /// ## Long Polling
    ///
    /// A sync should in the usual case always be in flight. The
    /// [`SyncSettings`] have a  [`timeout`] option, which controls how
    /// long the server will wait for new events before it will respond.
    /// The server will respond immediately if some new events arrive before the
    /// timeout has expired. If no changes arrive and the timeout expires an
    /// empty sync response will be sent to the client.
    ///
    /// This method of sending a request that may not receive a response
    /// immediately is called long polling.
    ///
    /// ## Filtering Events
    ///
    /// The number or type of messages and events that the client should receive
    /// from the server can be altered using a [`Filter`].
    ///
    /// Filters can be non-trivial and, since they will be sent with every sync
    /// request, they may take up a bunch of unnecessary bandwidth.
    ///
    /// Luckily filters can be uploaded to the server and reused using an unique
    /// identifier, this can be achieved using the [`get_or_upload_filter()`]
    /// method.
    ///
    /// # Arguments
    ///
    /// * `sync_settings` - Settings for the sync call, this allows us to set
    /// various options to configure the sync:
    ///     * [`filter`] - To configure which events we receive and which get
    ///       [filtered] by the server
    ///     * [`timeout`] - To configure our [long polling] setup.
    ///     * [`token`] - To tell the server which events we already received
    ///       and where we wish to continue syncing.
    ///     * [`full_state`] - To tell the server that we wish to receive all
    ///       state events, regardless of our configured [`token`].
    ///     * [`set_presence`] - To tell the server to set the presence and to
    ///       which state.
    ///
    /// # Examples
    ///
    /// ```no_run
    /// # use url::Url;
    /// # async {
    /// # let homeserver = Url::parse("http://localhost:8080")?;
    /// # let username = "";
    /// # let password = "";
    /// use matrix_sdk::{
    ///     config::SyncSettings,
    ///     ruma::events::room::message::OriginalSyncRoomMessageEvent, Client,
    /// };
    ///
    /// let client = Client::new(homeserver).await?;
    /// client.matrix_auth().login_username(username, password).send().await?;
    ///
    /// // Sync once so we receive the client state and old messages.
    /// client.sync_once(SyncSettings::default()).await?;
    ///
    /// // Register our handler so we start responding once we receive a new
    /// // event.
    /// client.add_event_handler(|ev: OriginalSyncRoomMessageEvent| async move {
    ///     println!("Received event {}: {:?}", ev.sender, ev.content);
    /// });
    ///
    /// // Now keep on syncing forever. `sync()` will use the stored sync token
    /// // from our `sync_once()` call automatically.
    /// client.sync(SyncSettings::default()).await;
    /// # anyhow::Ok(()) };
    /// ```
    ///
    /// [`sync`]: #method.sync
    /// [`SyncSettings`]: crate::config::SyncSettings
    /// [`token`]: crate::config::SyncSettings#method.token
    /// [`timeout`]: crate::config::SyncSettings#method.timeout
    /// [`full_state`]: crate::config::SyncSettings#method.full_state
    /// [`set_presence`]: ruma::presence::PresenceState
    /// [`filter`]: crate::config::SyncSettings#method.filter
    /// [`Filter`]: ruma::api::client::sync::sync_events::v3::Filter
    /// [`next_batch`]: SyncResponse#structfield.next_batch
    /// [`get_or_upload_filter()`]: #method.get_or_upload_filter
    /// [long polling]: #long-polling
    /// [filtered]: #filtering-events
    #[instrument(skip(self))]
    pub async fn sync_once(
        &self,
        sync_settings: crate::config::SyncSettings,
    ) -> Result<SyncResponse> {
        // The sync might not return for quite a while due to the timeout.
        // We'll see if there's anything crypto related to send out before we
        // sync, i.e. if we closed our client after a sync but before the
        // crypto requests were sent out.
        //
        // This will mostly be a no-op.
        #[cfg(feature = "e2e-encryption")]
        if let Err(e) = self.send_outgoing_requests().await {
            error!(error = ?e, "Error while sending outgoing E2EE requests");
        }

        let request = assign!(sync_events::v3::Request::new(), {
            filter: sync_settings.filter.map(|f| *f),
            since: sync_settings.token,
            full_state: sync_settings.full_state,
            set_presence: sync_settings.set_presence,
            timeout: sync_settings.timeout,
        });
        let mut request_config = self.request_config();
        if let Some(timeout) = sync_settings.timeout {
            request_config.timeout += timeout;
        }

        let response = self.send(request, Some(request_config)).await?;
        let next_batch = response.next_batch.clone();
        let response = self.process_sync(response).await?;

        #[cfg(feature = "e2e-encryption")]
        if let Err(e) = self.send_outgoing_requests().await {
            error!(error = ?e, "Error while sending outgoing E2EE requests");
        }

        self.inner.sync_beat.notify(usize::MAX);

        Ok(SyncResponse::new(next_batch, response))
    }

    /// Repeatedly synchronize the client state with the server.
    ///
    /// This method will only return on error, if cancellation is needed
    /// the method should be wrapped in a cancelable task or the
    /// [`Client::sync_with_callback`] method can be used or
    /// [`Client::sync_with_result_callback`] if you want to handle error
    /// cases in the loop, too.
    ///
    /// This method will internally call [`Client::sync_once`] in a loop.
    ///
    /// This method can be used with the [`Client::add_event_handler`]
    /// method to react to individual events. If you instead wish to handle
    /// events in a bulk manner the [`Client::sync_with_callback`],
    /// [`Client::sync_with_result_callback`] and
    /// [`Client::sync_stream`] methods can be used instead. Those methods
    /// repeatedly return the whole sync response.
    ///
    /// # Arguments
    ///
    /// * `sync_settings` - Settings for the sync call. *Note* that those
    ///   settings will be only used for the first sync call. See the argument
    ///   docs for [`Client::sync_once`] for more info.
    ///
    /// # Return
    /// The sync runs until an error occurs, returning with `Err(Error)`. It is
    /// up to the user of the API to check the error and decide whether the sync
    /// should continue or not.
    ///
    /// # Examples
    ///
    /// ```no_run
    /// # use url::Url;
    /// # async {
    /// # let homeserver = Url::parse("http://localhost:8080")?;
    /// # let username = "";
    /// # let password = "";
    /// use matrix_sdk::{
    ///     config::SyncSettings,
    ///     ruma::events::room::message::OriginalSyncRoomMessageEvent, Client,
    /// };
    ///
    /// let client = Client::new(homeserver).await?;
    /// client.matrix_auth().login_username(&username, &password).send().await?;
    ///
    /// // Register our handler so we start responding once we receive a new
    /// // event.
    /// client.add_event_handler(|ev: OriginalSyncRoomMessageEvent| async move {
    ///     println!("Received event {}: {:?}", ev.sender, ev.content);
    /// });
    ///
    /// // Now keep on syncing forever. `sync()` will use the latest sync token
    /// // automatically.
    /// client.sync(SyncSettings::default()).await?;
    /// # anyhow::Ok(()) };
    /// ```
    ///
    /// [argument docs]: #method.sync_once
    /// [`sync_with_callback`]: #method.sync_with_callback
    pub async fn sync(&self, sync_settings: crate::config::SyncSettings) -> Result<(), Error> {
        self.sync_with_callback(sync_settings, |_| async { LoopCtrl::Continue }).await
    }

    /// Repeatedly call sync to synchronize the client state with the server.
    ///
    /// # Arguments
    ///
    /// * `sync_settings` - Settings for the sync call. *Note* that those
    ///   settings will be only used for the first sync call. See the argument
    ///   docs for [`Client::sync_once`] for more info.
    ///
    /// * `callback` - A callback that will be called every time a successful
    ///   response has been fetched from the server. The callback must return a
    ///   boolean which signalizes if the method should stop syncing. If the
    ///   callback returns `LoopCtrl::Continue` the sync will continue, if the
    ///   callback returns `LoopCtrl::Break` the sync will be stopped.
    ///
    /// # Return
    /// The sync runs until an error occurs or the
    /// callback indicates that the Loop should stop. If the callback asked for
    /// a regular stop, the result will be `Ok(())` otherwise the
    /// `Err(Error)` is returned.
    ///
    /// # Examples
    ///
    /// The following example demonstrates how to sync forever while sending all
    /// the interesting events through a mpsc channel to another thread e.g. a
    /// UI thread.
    ///
    /// ```no_run
    /// # use std::time::Duration;
    /// # use matrix_sdk::{Client, config::SyncSettings, LoopCtrl};
    /// # use url::Url;
    /// # async {
    /// # let homeserver = Url::parse("http://localhost:8080").unwrap();
    /// # let mut client = Client::new(homeserver).await.unwrap();
    ///
    /// use tokio::sync::mpsc::channel;
    ///
    /// let (tx, rx) = channel(100);
    ///
    /// let sync_channel = &tx;
    /// let sync_settings = SyncSettings::new()
    ///     .timeout(Duration::from_secs(30));
    ///
    /// client
    ///     .sync_with_callback(sync_settings, |response| async move {
    ///         let channel = sync_channel;
    ///         for (room_id, room) in response.rooms.join {
    ///             for event in room.timeline.events {
    ///                 channel.send(event).await.unwrap();
    ///             }
    ///         }
    ///
    ///         LoopCtrl::Continue
    ///     })
    ///     .await;
    /// };
    /// ```
    #[instrument(skip_all)]
    pub async fn sync_with_callback<C>(
        &self,
        sync_settings: crate::config::SyncSettings,
        callback: impl Fn(SyncResponse) -> C,
    ) -> Result<(), Error>
    where
        C: Future<Output = LoopCtrl>,
    {
        self.sync_with_result_callback(sync_settings, |result| async {
            Ok(callback(result?).await)
        })
        .await
    }

    /// Repeatedly call sync to synchronize the client state with the server.
    ///
    /// # Arguments
    ///
    /// * `sync_settings` - Settings for the sync call. *Note* that those
    ///   settings will be only used for the first sync call. See the argument
    ///   docs for [`Client::sync_once`] for more info.
    ///
    /// * `callback` - A callback that will be called every time after a
    ///   response has been received, failure or not. The callback returns a
    ///   `Result<LoopCtrl, Error>`, too. When returning
    ///   `Ok(LoopCtrl::Continue)` the sync will continue, if the callback
    ///   returns `Ok(LoopCtrl::Break)` the sync will be stopped and the
    ///   function returns `Ok(())`. In case the callback can't handle the
    ///   `Error` or has a different malfunction, it can return an `Err(Error)`,
    ///   which results in the sync ending and the `Err(Error)` being returned.
    ///
    /// # Return
    /// The sync runs until an error occurs that the callback can't handle or
    /// the callback indicates that the Loop should stop. If the callback
    /// asked for a regular stop, the result will be `Ok(())` otherwise the
    /// `Err(Error)` is returned.
    ///
    /// _Note_: Lower-level configuration (e.g. for retries) are not changed by
    /// this, and are handled first without sending the result to the
    /// callback. Only after they have exceeded is the `Result` handed to
    /// the callback.
    ///
    /// # Examples
    ///
    /// The following example demonstrates how to sync forever while sending all
    /// the interesting events through a mpsc channel to another thread e.g. a
    /// UI thread.
    ///
    /// ```no_run
    /// # use std::time::Duration;
    /// # use matrix_sdk::{Client, config::SyncSettings, LoopCtrl};
    /// # use url::Url;
    /// # async {
    /// # let homeserver = Url::parse("http://localhost:8080").unwrap();
    /// # let mut client = Client::new(homeserver).await.unwrap();
    /// #
    /// use tokio::sync::mpsc::channel;
    ///
    /// let (tx, rx) = channel(100);
    ///
    /// let sync_channel = &tx;
    /// let sync_settings = SyncSettings::new()
    ///     .timeout(Duration::from_secs(30));
    ///
    /// client
    ///     .sync_with_result_callback(sync_settings, |response| async move {
    ///         let channel = sync_channel;
    ///         let sync_response = response?;
    ///         for (room_id, room) in sync_response.rooms.join {
    ///              for event in room.timeline.events {
    ///                  channel.send(event).await.unwrap();
    ///               }
    ///         }
    ///
    ///         Ok(LoopCtrl::Continue)
    ///     })
    ///     .await;
    /// };
    /// ```
    #[instrument(skip(self, callback))]
    pub async fn sync_with_result_callback<C>(
        &self,
        mut sync_settings: crate::config::SyncSettings,
        callback: impl Fn(Result<SyncResponse, Error>) -> C,
    ) -> Result<(), Error>
    where
        C: Future<Output = Result<LoopCtrl, Error>>,
    {
        let mut last_sync_time: Option<Instant> = None;

        if sync_settings.token.is_none() {
            sync_settings.token = self.sync_token().await;
        }

        loop {
            trace!("Syncing");
            let result = self.sync_loop_helper(&mut sync_settings).await;

            trace!("Running callback");
            if callback(result).await? == LoopCtrl::Break {
                trace!("Callback told us to stop");
                break;
            }
            trace!("Done running callback");

            Client::delay_sync(&mut last_sync_time).await
        }

        Ok(())
    }

    //// Repeatedly synchronize the client state with the server.
    ///
    /// This method will internally call [`Client::sync_once`] in a loop and is
    /// equivalent to the [`Client::sync`] method but the responses are provided
    /// as an async stream.
    ///
    /// # Arguments
    ///
    /// * `sync_settings` - Settings for the sync call. *Note* that those
    ///   settings will be only used for the first sync call. See the argument
    ///   docs for [`Client::sync_once`] for more info.
    ///
    /// # Examples
    ///
    /// ```no_run
    /// # use url::Url;
    /// # async {
    /// # let homeserver = Url::parse("http://localhost:8080")?;
    /// # let username = "";
    /// # let password = "";
    /// use futures_util::StreamExt;
    /// use matrix_sdk::{config::SyncSettings, Client};
    ///
    /// let client = Client::new(homeserver).await?;
    /// client.matrix_auth().login_username(&username, &password).send().await?;
    ///
    /// let mut sync_stream =
    ///     Box::pin(client.sync_stream(SyncSettings::default()).await);
    ///
    /// while let Some(Ok(response)) = sync_stream.next().await {
    ///     for room in response.rooms.join.values() {
    ///         for e in &room.timeline.events {
    ///             if let Ok(event) = e.event.deserialize() {
    ///                 println!("Received event {:?}", event);
    ///             }
    ///         }
    ///     }
    /// }
    ///
    /// # anyhow::Ok(()) };
    /// ```
    #[allow(unknown_lints, clippy::let_with_type_underscore)] // triggered by instrument macro
    #[instrument(skip(self))]
    pub async fn sync_stream(
        &self,
        mut sync_settings: crate::config::SyncSettings,
    ) -> impl Stream<Item = Result<SyncResponse>> + '_ {
        let mut last_sync_time: Option<Instant> = None;

        if sync_settings.token.is_none() {
            sync_settings.token = self.sync_token().await;
        }

        let parent_span = Span::current();

        async_stream::stream! {
            loop {
                yield self.sync_loop_helper(&mut sync_settings).instrument(parent_span.clone()).await;

                Client::delay_sync(&mut last_sync_time).await
            }
        }
    }

    /// Get the current, if any, sync token of the client.
    /// This will be None if the client didn't sync at least once.
    pub(crate) async fn sync_token(&self) -> Option<String> {
        self.inner.base_client.sync_token().await
    }

    /// Gets information about the owner of a given access token.
    pub async fn whoami(&self) -> HttpResult<whoami::v3::Response> {
        let request = whoami::v3::Request::new();
        self.send(request, None).await
    }

    /// Subscribes a new receiver to client SessionChange broadcasts.
    pub fn subscribe_to_session_changes(&self) -> broadcast::Receiver<SessionChange> {
        let broadcast = &self.inner.auth_ctx.session_change_sender;
        broadcast.subscribe()
    }

    /// Sets the save/restore session callbacks.
    ///
    /// This is another mechanism to get synchronous updates to session tokens,
    /// while [`Self::subscribe_to_session_changes`] provides an async update.
    pub fn set_session_callbacks(
        &self,
        reload_session_callback: Box<ReloadSessionCallback>,
        save_session_callback: Box<SaveSessionCallback>,
    ) -> Result<()> {
        self.inner
            .auth_ctx
            .reload_session_callback
            .set(reload_session_callback)
            .map_err(|_| Error::MultipleSessionCallbacks)?;

        self.inner
            .auth_ctx
            .save_session_callback
            .set(save_session_callback)
            .map_err(|_| Error::MultipleSessionCallbacks)?;

        Ok(())
    }

    /// Sets a given pusher
    pub async fn set_pusher(&self, pusher: Pusher) -> HttpResult<set_pusher::v3::Response> {
        let request = set_pusher::v3::Request::post(pusher);
        self.send(request, None).await
    }

    /// Get the profile for a given user id
    ///
    /// # Arguments
    ///
    /// * `user_id` the matrix id this function downloads the profile for
    pub async fn get_profile(&self, user_id: &UserId) -> Result<get_profile::v3::Response> {
        let request = get_profile::v3::Request::new(user_id.to_owned());
        Ok(self.send(request, Some(RequestConfig::short_retry())).await?)
    }

    /// Get the notification settings of the current owner of the client.
    pub async fn notification_settings(&self) -> NotificationSettings {
        let ruleset = self.account().push_rules().await.unwrap_or_else(|_| Ruleset::new());
        NotificationSettings::new(self.clone(), ruleset)
    }

    /// Create a new specialized `Client` that can process notifications.
    pub async fn notification_client(&self) -> Result<Client> {
        let client = Client {
            inner: ClientInner::new(
                self.inner.auth_ctx.clone(),
                self.homeserver(),
                #[cfg(feature = "experimental-sliding-sync")]
                self.inner.sliding_sync_proxy.read().unwrap().clone(),
                self.inner.http_client.clone(),
                self.inner.base_client.clone_with_in_memory_state_store(),
                self.inner.server_versions.get().cloned(),
                self.inner.respect_login_well_known,
                #[cfg(feature = "e2e-encryption")]
                self.inner.encryption_settings,
            ),
        };

        // Copy the parent's session meta into the child. This initializes the in-memory
        // state store of the child client with `SessionMeta`, and regenerates
        // the `OlmMachine` if needs be.
        //
        // Note: we don't need to do a full `restore_session`, because this would
        // overwrite the session information shared with the parent too, and it
        // must be initialized at most once.
        if let Some(session) = self.session() {
            client.set_session_meta(session.into_meta()).await?;
        }

        Ok(client)
    }
}

// The http mocking library is not supported for wasm32
#[cfg(all(test, not(target_arch = "wasm32")))]
pub(crate) mod tests {
    use std::time::Duration;

    use matrix_sdk_base::RoomState;
    use matrix_sdk_test::{
        async_test, test_json, JoinedRoomBuilder, StateTestEvent, SyncResponseBuilder,
        DEFAULT_TEST_ROOM_ID,
    };
    #[cfg(target_arch = "wasm32")]
    wasm_bindgen_test::wasm_bindgen_test_configure!(run_in_browser);

    use ruma::{events::ignored_user_list::IgnoredUserListEventContent, UserId};
    use url::Url;
    use wiremock::{
        matchers::{body_json, header, method, path},
        Mock, MockServer, ResponseTemplate,
    };

    use super::Client;
    use crate::{
        config::{RequestConfig, SyncSettings},
        test_utils::{logged_in_client, no_retry_test_client, test_client_builder},
    };

    #[async_test]
    async fn test_account_data() {
        let server = MockServer::start().await;
        let client = logged_in_client(Some(server.uri())).await;

        Mock::given(method("GET"))
            .and(path("/_matrix/client/r0/sync".to_owned()))
            .and(header("authorization", "Bearer 1234"))
            .respond_with(ResponseTemplate::new(200).set_body_json(&*test_json::SYNC))
            .mount(&server)
            .await;

        let sync_settings = SyncSettings::new().timeout(Duration::from_millis(3000));
        let _response = client.sync_once(sync_settings).await.unwrap();

        let content = client
            .account()
            .account_data::<IgnoredUserListEventContent>()
            .await
            .unwrap()
            .unwrap()
            .deserialize()
            .unwrap();

        assert_eq!(content.ignored_users.len(), 1);
    }

    #[async_test]
    async fn test_successful_discovery() {
        let server = MockServer::start().await;
        let server_url = server.uri();
        let domain = server_url.strip_prefix("http://").unwrap();
        let alice = UserId::parse("@alice:".to_owned() + domain).unwrap();

        Mock::given(method("GET"))
            .and(path("/.well-known/matrix/client"))
            .respond_with(ResponseTemplate::new(200).set_body_raw(
                test_json::WELL_KNOWN.to_string().replace("HOMESERVER_URL", server_url.as_ref()),
                "application/json",
            ))
            .mount(&server)
            .await;

        Mock::given(method("GET"))
            .and(path("/_matrix/client/versions"))
            .respond_with(ResponseTemplate::new(200).set_body_json(&*test_json::VERSIONS))
            .mount(&server)
            .await;
        let client = Client::builder()
            .insecure_server_name_no_tls(alice.server_name())
            .build()
            .await
            .unwrap();

        assert_eq!(client.homeserver(), Url::parse(server_url.as_ref()).unwrap());
    }

    #[async_test]
    async fn test_discovery_broken_server() {
        let server = MockServer::start().await;
        let server_url = server.uri();
        let domain = server_url.strip_prefix("http://").unwrap();
        let alice = UserId::parse("@alice:".to_owned() + domain).unwrap();

        Mock::given(method("GET"))
            .and(path("/.well-known/matrix/client"))
            .respond_with(ResponseTemplate::new(404))
            .mount(&server)
            .await;

        assert!(
            Client::builder()
                .insecure_server_name_no_tls(alice.server_name())
                .build()
                .await
                .is_err(),
            "Creating a client from a user ID should fail when the .well-known request fails."
        );
    }

    #[async_test]
    async fn test_room_creation() {
        let server = MockServer::start().await;
        let client = logged_in_client(Some(server.uri())).await;

        let response = SyncResponseBuilder::default()
            .add_joined_room(
                JoinedRoomBuilder::default()
                    .add_state_event(StateTestEvent::Member)
                    .add_state_event(StateTestEvent::PowerLevels),
            )
            .build_sync_response();

        client.inner.base_client.receive_sync_response(response).await.unwrap();

        assert_eq!(client.homeserver(), Url::parse(&server.uri()).unwrap());

        let room = client.get_room(&DEFAULT_TEST_ROOM_ID).unwrap();
        assert_eq!(room.state(), RoomState::Joined);
    }

    #[async_test]
    async fn test_retry_limit_http_requests() {
        let server = MockServer::start().await;
        let client = test_client_builder(Some(server.uri()))
            .request_config(RequestConfig::new().retry_limit(3))
            .build()
            .await
            .unwrap();

        assert!(client.request_config().retry_limit.unwrap() == 3);

        Mock::given(method("POST"))
            .and(path("/_matrix/client/r0/login"))
            .respond_with(ResponseTemplate::new(501))
            .expect(3)
            .mount(&server)
            .await;

        client.matrix_auth().login_username("example", "wordpass").send().await.unwrap_err();
    }

    #[async_test]
    async fn test_retry_timeout_http_requests() {
        // Keep this timeout small so that the test doesn't take long
        let retry_timeout = Duration::from_secs(5);
        let server = MockServer::start().await;
        let client = test_client_builder(Some(server.uri()))
            .request_config(RequestConfig::new().retry_timeout(retry_timeout))
            .build()
            .await
            .unwrap();

        assert!(client.request_config().retry_timeout.unwrap() == retry_timeout);

        Mock::given(method("POST"))
            .and(path("/_matrix/client/r0/login"))
            .respond_with(ResponseTemplate::new(501))
            .expect(2..)
            .mount(&server)
            .await;

        client.matrix_auth().login_username("example", "wordpass").send().await.unwrap_err();
    }

    #[async_test]
    async fn test_short_retry_initial_http_requests() {
        let server = MockServer::start().await;
        let client = test_client_builder(Some(server.uri())).build().await.unwrap();

        Mock::given(method("POST"))
            .and(path("/_matrix/client/r0/login"))
            .respond_with(ResponseTemplate::new(501))
            .expect(3..)
            .mount(&server)
            .await;

        client.matrix_auth().login_username("example", "wordpass").send().await.unwrap_err();
    }

    #[async_test]
    async fn test_no_retry_http_requests() {
        let server = MockServer::start().await;
        let client = logged_in_client(Some(server.uri())).await;

        Mock::given(method("GET"))
            .and(path("/_matrix/client/r0/devices"))
            .respond_with(ResponseTemplate::new(501))
            .expect(1)
            .mount(&server)
            .await;

        client.devices().await.unwrap_err();
    }

    #[async_test]
    async fn test_set_homeserver() {
        let client = no_retry_test_client(Some("http://localhost".to_owned())).await;
        assert_eq!(client.homeserver().as_ref(), "http://localhost/");

        let homeserver = Url::parse("http://example.com/").unwrap();
        client.set_homeserver(homeserver.clone());
        assert_eq!(client.homeserver(), homeserver);
    }

    #[async_test]
    async fn test_search_user_request() {
        let server = MockServer::start().await;
        let client = logged_in_client(Some(server.uri())).await;

        Mock::given(method("POST"))
            .and(path("_matrix/client/r0/user_directory/search"))
            .and(body_json(&*test_json::search_users::SEARCH_USERS_REQUEST))
            .respond_with(
                ResponseTemplate::new(200)
                    .set_body_json(&*test_json::search_users::SEARCH_USERS_RESPONSE),
            )
            .mount(&server)
            .await;

        let response = client.search_users("test", 50).await.unwrap();
        assert_eq!(response.results.len(), 1);
        let result = &response.results[0];
        assert_eq!(result.user_id.to_string(), "@test:example.me");
        assert_eq!(result.display_name.clone().unwrap(), "Test");
        assert_eq!(result.avatar_url.clone().unwrap().to_string(), "mxc://example.me/someid");
        assert!(!response.limited);
    }
}<|MERGE_RESOLUTION|>--- conflicted
+++ resolved
@@ -67,7 +67,7 @@
 };
 use serde::de::DeserializeOwned;
 use tokio::sync::{broadcast, Mutex, OnceCell, RwLock, RwLockReadGuard};
-use tracing::{debug, error, instrument, trace, Instrument, Span};
+use tracing::{debug, error, info, instrument, trace, Instrument, Span};
 use url::Url;
 
 use self::futures::SendRequest;
@@ -89,17 +89,14 @@
     TransmissionProgress,
 };
 #[cfg(feature = "e2e-encryption")]
-<<<<<<< HEAD
-use crate::{cryptoids::CryptoIDs, encryption::Encryption, store_locks::CrossProcessStoreLock};
-=======
 use crate::{
+    cryptoids::CryptoIDs,
     encryption::{
         backups::types::BackupClientState, recovery::RecoveryState, BackupDownloadStrategy,
         Encryption, EncryptionSettings,
     },
     store_locks::CrossProcessStoreLock,
 };
->>>>>>> 45bdbf50
 
 mod builder;
 pub(crate) mod futures;
