// Copyright 2021 The Matrix.org Foundation C.I.C.
// Copyright 2021 Damir Jelić
//
// Licensed under the Apache License, Version 2.0 (the "License");
// you may not use this file except in compliance with the License.
// You may obtain a copy of the License at
//
//     http://www.apache.org/licenses/LICENSE-2.0
//
// Unless required by applicable law or agreed to in writing, software
// distributed under the License is distributed on an "AS IS" BASIS,
// WITHOUT WARRANTIES OR CONDITIONS OF ANY KIND, either express or implied.
// See the License for the specific language governing permissions and
// limitations under the License.

#![doc = include_str!("../docs/encryption.md")]
#![cfg_attr(target_arch = "wasm32", allow(unused_imports))]

pub mod identities;
pub mod verification;
use std::{
    collections::{BTreeMap, HashSet},
    io::{Read, Write},
    iter,
    path::PathBuf,
};

use futures_util::stream::{self, StreamExt};
use matrix_sdk_base::crypto::{
    store::CryptoStoreError, CrossSigningStatus, OutgoingRequest, RoomMessageRequest,
    ToDeviceRequest,
};
pub use matrix_sdk_base::crypto::{LocalTrust, MediaEncryptionInfo, RoomKeyImportResult};
use matrix_sdk_common::instant::Duration;
#[cfg(feature = "e2e-encryption")]
use ruma::{
    api::client::config::set_global_account_data, events::GlobalAccountDataEventContent,
    OwnedDeviceId,
};
use ruma::{
    api::client::{
        backup::add_backup_keys::v3::Response as KeysBackupResponse,
        keys::{
            get_keys, upload_keys, upload_signing_keys::v3::Request as UploadSigningKeysRequest,
        },
        message::send_message_event,
        to_device::send_event_to_device::v3::{
            Request as RumaToDeviceRequest, Response as ToDeviceResponse,
        },
        uiaa::AuthData,
    },
    assign,
    events::GlobalAccountDataEventType,
    DeviceId, OwnedUserId, TransactionId, UserId,
};
use tracing::{debug, instrument, trace, warn};

use crate::{
    attachment::{AttachmentInfo, Thumbnail},
    encryption::{
        identities::{Device, UserDevices},
        verification::{SasVerification, Verification, VerificationRequest},
    },
    error::{HttpError, HttpResult, RoomKeyImportError},
    room, Client, Error, Result,
};

impl Client {
<<<<<<< HEAD
    /// Tries to decrypt a `AnyRoomEvent`. Returns undecrypted room event when
    /// decryption fails.
    #[cfg(feature = "e2e-encryption")]
    pub(crate) async fn decrypt_room_event(&self, event: Raw<AnyRoomEvent>) -> RoomEvent {
        if let Some(machine) = self.olm_machine() {
            if let Ok(AnyRoomEvent::MessageLike(event)) = event.deserialize() {
                if let AnyMessageLikeEvent::RoomEncrypted(_) = event {
                    let room_id = event.room_id();

                    if let AnyMessageLikeEvent::RoomEncrypted(MessageLikeEvent::Original(ev)) =
                        &event
                    {
                        // Turn the OriginalMessageLikeEvent into a OriginalSyncMessageLikeEvent
                        let ev = ev.clone().into();
                        if let Ok(decrypted) = machine.decrypt_room_event(&ev, room_id).await {
                            return decrypted;
                        }
                    }
                }
            }
        }

        // Fallback to still-encrypted room event

        RoomEvent { event, encryption_info: None }
    }

=======
>>>>>>> 4bbfa434
    /// Query the server for users device keys.
    ///
    /// # Panics
    ///
    /// Panics if no key query needs to be done.
    #[cfg(feature = "e2e-encryption")]
    #[instrument(skip(self))]
    pub(crate) async fn keys_query(
        &self,
        request_id: &TransactionId,
        device_keys: BTreeMap<OwnedUserId, Vec<OwnedDeviceId>>,
    ) -> Result<get_keys::v3::Response> {
        let request = assign!(get_keys::v3::Request::new(), { device_keys });

        let response = self.send(request, None).await?;
        self.mark_request_as_sent(request_id, &response).await?;

        Ok(response)
    }

    /// Encrypt and upload the file to be read from `reader` and construct an
    /// attachment message with `body`, `content_type`, `info` and `thumbnail`.
    #[cfg(feature = "e2e-encryption")]
    pub(crate) async fn prepare_encrypted_attachment_message<R: Read, T: Read>(
        &self,
        body: &str,
        content_type: &mime::Mime,
        reader: &mut R,
        info: Option<AttachmentInfo>,
        thumbnail: Option<Thumbnail<'_, T>>,
    ) -> Result<ruma::events::room::message::MessageType> {
        let (thumbnail_source, thumbnail_info) = if let Some(thumbnail) = thumbnail {
            let mut reader = matrix_sdk_base::crypto::AttachmentEncryptor::new(thumbnail.reader);

            let response = self.upload(thumbnail.content_type, &mut reader).await?;

            let file: ruma::events::room::EncryptedFile = {
                let keys = reader.finish();
                ruma::events::room::EncryptedFileInit {
                    url: response.content_uri,
                    key: keys.web_key,
                    iv: keys.iv,
                    hashes: keys.hashes,
                    v: keys.version,
                }
                .into()
            };

            use ruma::events::room::ThumbnailInfo;
            let thumbnail_info = assign!(
                thumbnail.info.as_ref().map(|info| ThumbnailInfo::from(info.clone())).unwrap_or_default(),
                { mimetype: Some(thumbnail.content_type.as_ref().to_owned()) }
            );

            (Some(MediaSource::Encrypted(Box::new(file))), Some(Box::new(thumbnail_info)))
        } else {
            (None, None)
        };

        let mut reader = matrix_sdk_base::crypto::AttachmentEncryptor::new(reader);

        let response = self.upload(content_type, &mut reader).await?;

        let file: ruma::events::room::EncryptedFile = {
            let keys = reader.finish();
            ruma::events::room::EncryptedFileInit {
                url: response.content_uri,
                key: keys.web_key,
                iv: keys.iv,
                hashes: keys.hashes,
                v: keys.version,
            }
            .into()
        };

        use ruma::events::room::{self, message, MediaSource};
        Ok(match content_type.type_() {
            mime::IMAGE => {
                let info = assign!(
                    info.map(room::ImageInfo::from).unwrap_or_default(),
                    {
                        mimetype: Some(content_type.as_ref().to_owned()),
                        thumbnail_source,
                        thumbnail_info
                    }
                );
                let content =
                    assign!(message::ImageMessageEventContent::encrypted(body.to_owned(), file), {
                        info: Some(Box::new(info))
                    });
                message::MessageType::Image(content)
            }
            mime::AUDIO => {
                let info = assign!(
                    info.map(message::AudioInfo::from).unwrap_or_default(),
                    {
                        mimetype: Some(content_type.as_ref().to_owned()),
                    }
                );
                let content =
                    assign!(message::AudioMessageEventContent::encrypted(body.to_owned(), file), {
                        info: Some(Box::new(info))
                    });
                message::MessageType::Audio(content)
            }
            mime::VIDEO => {
                let info = assign!(
                    info.map(message::VideoInfo::from).unwrap_or_default(),
                    {
                        mimetype: Some(content_type.as_ref().to_owned()),
                        thumbnail_source,
                        thumbnail_info
                    }
                );
                let content =
                    assign!(message::VideoMessageEventContent::encrypted(body.to_owned(), file), {
                        info: Some(Box::new(info))
                    });
                message::MessageType::Video(content)
            }
            _ => {
                let info = assign!(
                    info.map(message::FileInfo::from).unwrap_or_default(),
                    {
                        mimetype: Some(content_type.as_ref().to_owned()),
                        thumbnail_source,
                        thumbnail_info
                    }
                );
                let content =
                    assign!(message::FileMessageEventContent::encrypted(body.to_owned(), file), {
                        info: Some(Box::new(info))
                    });
                message::MessageType::File(content)
            }
        })
    }

    #[cfg(feature = "e2e-encryption")]
    async fn send_account_data<T>(
        &self,
        content: T,
    ) -> Result<set_global_account_data::v3::Response>
    where
        T: GlobalAccountDataEventContent,
    {
        let own_user =
            self.user_id().ok_or_else(|| Error::from(HttpError::AuthenticationRequired))?;

        let request = set_global_account_data::v3::Request::new(&content, own_user)?;

        Ok(self.send(request, None).await?)
    }

    #[cfg(feature = "e2e-encryption")]
    pub(crate) async fn create_dm_room(
        &self,
        user_id: OwnedUserId,
    ) -> Result<Option<room::Joined>> {
        use ruma::{api::client::room::create_room::v3::RoomPreset, events::direct::DirectEvent};

        const SYNC_WAIT_TIME: Duration = Duration::from_secs(3);

        // First we create the DM room, where we invite the user and tell the
        // invitee that the room should be a DM.
        let invite = &[user_id.clone()];

        let request = assign!(
            ruma::api::client::room::create_room::v3::Request::new(),
            {
                invite,
                is_direct: true,
                preset: Some(RoomPreset::TrustedPrivateChat),
            }
        );

        let response = self.send(request, None).await?;

        // Now we need to mark the room as a DM for ourselves, we fetch the
        // existing `m.direct` event and append the room to the list of DMs we
        // have with this user.
        let mut content = self
            .store()
            .get_account_data_event(GlobalAccountDataEventType::Direct)
            .await?
            .map(|e| e.deserialize_as::<DirectEvent>())
            .transpose()?
            .map(|e| e.content)
            .unwrap_or_else(|| ruma::events::direct::DirectEventContent(BTreeMap::new()));

        content.entry(user_id.to_owned()).or_default().push(response.room_id.to_owned());

        // TODO We should probably save the fact that we need to send this out
        // because otherwise we might end up in a state where we have a DM that
        // isn't marked as one.
        self.send_account_data(content).await?;

        // If the room is already in our store, fetch it, otherwise wait for a
        // sync to be done which should put the room into our store.
        if let Some(room) = self.get_joined_room(&response.room_id) {
            Ok(Some(room))
        } else {
            self.inner.sync_beat.listen().wait_timeout(SYNC_WAIT_TIME);
            Ok(self.get_joined_room(&response.room_id))
        }
    }

    /// Claim one-time keys creating new Olm sessions.
    ///
    /// # Arguments
    ///
    /// * `users` - The list of user/device pairs that we should claim keys for.
    #[cfg(feature = "e2e-encryption")]
    #[instrument(skip_all)]
    pub(crate) async fn claim_one_time_keys(
        &self,
        users: impl Iterator<Item = &UserId>,
    ) -> Result<()> {
        let _lock = self.inner.key_claim_lock.lock().await;

        if let Some((request_id, request)) = self.base_client().get_missing_sessions(users).await? {
            let response = self.send(request, None).await?;
            self.mark_request_as_sent(&request_id, &response).await?;
        }

        Ok(())
    }

    /// Upload the E2E encryption keys.
    ///
    /// This uploads the long lived device keys as well as the required amount
    /// of one-time keys.
    ///
    /// # Panics
    ///
    /// Panics if the client isn't logged in, or if no encryption keys need to
    /// be uploaded.
    #[cfg(feature = "e2e-encryption")]
    #[instrument(skip(self, request))]
    pub(crate) async fn keys_upload(
        &self,
        request_id: &TransactionId,
        request: &upload_keys::v3::Request,
    ) -> Result<upload_keys::v3::Response> {
        debug!(
            device_keys = request.device_keys.is_some(),
            one_time_key_count = request.one_time_keys.len(),
            "Uploading public encryption keys",
        );

        let response = self.send(request.clone(), None).await?;
        self.mark_request_as_sent(request_id, &response).await?;

        Ok(response)
    }

    #[cfg(feature = "e2e-encryption")]
    pub(crate) async fn room_send_helper(
        &self,
        request: &RoomMessageRequest,
    ) -> Result<send_message_event::v3::Response> {
        let content = request.content.clone();
        let txn_id = &request.txn_id;
        let room_id = &request.room_id;

        self.get_joined_room(room_id)
            .expect("Can't send a message to a room that isn't known to the store")
            .send(content, Some(txn_id))
            .await
    }

    #[cfg(feature = "e2e-encryption")]
    pub(crate) async fn send_to_device(
        &self,
        request: &ToDeviceRequest,
    ) -> HttpResult<ToDeviceResponse> {
        let event_type = request.event_type.to_string();
        let request =
            RumaToDeviceRequest::new_raw(&event_type, &request.txn_id, request.messages.clone());

        self.send(request, None).await
    }

    #[cfg(feature = "e2e-encryption")]
    pub(crate) async fn send_verification_request(
        &self,
        request: matrix_sdk_base::crypto::OutgoingVerificationRequest,
    ) -> Result<()> {
        match request {
            matrix_sdk_base::crypto::OutgoingVerificationRequest::ToDevice(t) => {
                self.send_to_device(&t).await?;
            }
            matrix_sdk_base::crypto::OutgoingVerificationRequest::InRoom(r) => {
                self.room_send_helper(&r).await?;
            }
        }

        Ok(())
    }

    #[cfg(feature = "e2e-encryption")]
    fn get_dm_room(&self, user_id: &UserId) -> Option<room::Joined> {
        let rooms = self.joined_rooms();

        // Find the room we share with the `user_id` and only with `user_id`
        let room = rooms.into_iter().find(|r| {
            let targets = r.direct_targets();
            targets.len() == 1 && targets.contains(user_id)
        });

        trace!(?room, "Found room");
        room
    }

    async fn send_outgoing_request(&self, r: OutgoingRequest) -> Result<()> {
        use matrix_sdk_base::crypto::OutgoingRequests;

        match r.request() {
            OutgoingRequests::KeysQuery(request) => {
                self.keys_query(r.request_id(), request.device_keys.clone()).await?;
            }
            OutgoingRequests::KeysUpload(request) => {
                self.keys_upload(r.request_id(), request).await?;
            }
            OutgoingRequests::ToDeviceRequest(request) => {
                let response = self.send_to_device(request).await?;
                self.mark_request_as_sent(r.request_id(), &response).await?;
            }
            OutgoingRequests::SignatureUpload(request) => {
                let response = self.send(request.clone(), None).await?;
                self.mark_request_as_sent(r.request_id(), &response).await?;
            }
            OutgoingRequests::RoomMessage(request) => {
                let response = self.room_send_helper(request).await?;
                self.mark_request_as_sent(r.request_id(), &response).await?;
            }
            OutgoingRequests::KeysClaim(request) => {
                let response = self.send(request.clone(), None).await?;
                self.mark_request_as_sent(r.request_id(), &response).await?;
            }
            OutgoingRequests::KeysBackup(request) => {
                let response = self.send_backup_request(request).await?;
                self.mark_request_as_sent(r.request_id(), &response).await?;
            }
        }

        Ok(())
    }

    async fn send_backup_request(
        &self,
        request: &matrix_sdk_base::crypto::KeysBackupRequest,
    ) -> Result<KeysBackupResponse> {
        let request = ruma::api::client::backup::add_backup_keys::v3::Request::new(
            &request.version,
            request.rooms.to_owned(),
        );

        Ok(self.send(request, None).await?)
    }

    pub(crate) async fn send_outgoing_requests(&self) -> Result<()> {
        const MAX_CONCURRENT_REQUESTS: usize = 20;

        // This is needed because sometimes we need to automatically
        // claim some one-time keys to unwedge an existing Olm session.
        if let Err(e) = self.claim_one_time_keys(iter::empty()).await {
            warn!("Error while claiming one-time keys {:?}", e);
        }

        let outgoing_requests = stream::iter(self.base_client().outgoing_requests().await?)
            .map(|r| self.send_outgoing_request(r));

        let requests = outgoing_requests.buffer_unordered(MAX_CONCURRENT_REQUESTS);

        requests
            .for_each(|r| async move {
                match r {
                    Ok(_) => (),
                    Err(e) => warn!(error = ?e, "Error when sending out an outgoing E2EE request"),
                }
            })
            .await;

        Ok(())
    }
}

/// A high-level API to manage the client's encryption.
///
/// To get this, use [`Client::encryption()`].
#[cfg(feature = "e2e-encryption")]
#[derive(Debug, Clone)]
pub struct Encryption {
    /// The underlying client.
    client: Client,
}

#[cfg(feature = "e2e-encryption")]
impl Encryption {
    pub(crate) fn new(client: Client) -> Self {
        Self { client }
    }

    /// Get the public ed25519 key of our own device. This is usually what is
    /// called the fingerprint of the device.
    pub async fn ed25519_key(&self) -> Option<String> {
        self.client.olm_machine().map(|o| o.identity_keys().ed25519.to_base64())
    }

    /// Get the status of the private cross signing keys.
    ///
    /// This can be used to check which private cross signing keys we have
    /// stored locally.
    pub async fn cross_signing_status(&self) -> Option<CrossSigningStatus> {
        if let Some(machine) = self.client.olm_machine() {
            Some(machine.cross_signing_status().await)
        } else {
            None
        }
    }

    /// Get all the tracked users we know about
    ///
    /// Tracked users are users for which we keep the device list of E2EE
    /// capable devices up to date.
    pub async fn tracked_users(&self) -> HashSet<OwnedUserId> {
        self.client.olm_machine().map(|o| o.tracked_users()).unwrap_or_default()
    }

    /// Get a verification object with the given flow id.
    pub async fn get_verification(&self, user_id: &UserId, flow_id: &str) -> Option<Verification> {
        let olm = self.client.olm_machine()?;
        #[allow(clippy::bind_instead_of_map)]
        olm.get_verification(user_id, flow_id).and_then(|v| match v {
            matrix_sdk_base::crypto::Verification::SasV1(s) => {
                Some(SasVerification { inner: s, client: self.client.clone() }.into())
            }
            #[cfg(feature = "qrcode")]
            matrix_sdk_base::crypto::Verification::QrV1(qr) => {
                Some(verification::QrVerification { inner: qr, client: self.client.clone() }.into())
            }
            _ => None,
        })
    }

    /// Get a `VerificationRequest` object for the given user with the given
    /// flow id.
    pub async fn get_verification_request(
        &self,
        user_id: &UserId,
        flow_id: impl AsRef<str>,
    ) -> Option<VerificationRequest> {
        let olm = self.client.olm_machine()?;

        olm.get_verification_request(user_id, flow_id)
            .map(|r| VerificationRequest { inner: r, client: self.client.clone() })
    }

    /// Get a specific device of a user.
    ///
    /// # Arguments
    ///
    /// * `user_id` - The unique id of the user that the device belongs to.
    ///
    /// * `device_id` - The unique id of the device.
    ///
    /// Returns a `Device` if one is found and the crypto store didn't throw an
    /// error.
    ///
    /// This will always return None if the client hasn't been logged in.
    ///
    /// # Example
    ///
    /// ```no_run
    /// # use std::convert::TryFrom;
    /// # use matrix_sdk::{Client, ruma::{device_id, user_id}};
    /// # use url::Url;
    /// # use futures::executor::block_on;
    /// # block_on(async {
    /// # let alice = user_id!("@alice:example.org");
    /// # let homeserver = Url::parse("http://example.com")?;
    /// # let client = Client::new(homeserver).await?;
    /// if let Some(device) = client
    ///     .encryption()
    ///     .get_device(alice, device_id!("DEVICEID"))
    ///     .await? {
    ///         println!("{:?}", device.verified());
    ///
    ///         if !device.verified() {
    ///             let verification = device.request_verification().await?;
    ///         }
    /// }
    /// # anyhow::Result::<()>::Ok(()) });
    /// ```
    pub async fn get_device(
        &self,
        user_id: &UserId,
        device_id: &DeviceId,
    ) -> Result<Option<Device>, CryptoStoreError> {
        let device = self.client.base_client().get_device(user_id, device_id).await?;

        Ok(device.map(|d| Device { inner: d, client: self.client.clone() }))
    }

    /// Get a map holding all the devices of an user.
    ///
    /// This will always return an empty map if the client hasn't been logged
    /// in.
    ///
    /// # Arguments
    ///
    /// * `user_id` - The unique id of the user that the devices belong to.
    ///
    /// # Example
    ///
    /// ```no_run
    /// # use std::convert::TryFrom;
    /// # use matrix_sdk::{Client, ruma::user_id};
    /// # use url::Url;
    /// # use futures::executor::block_on;
    /// # block_on(async {
    /// # let alice = user_id!("@alice:example.org");
    /// # let homeserver = Url::parse("http://example.com")?;
    /// # let client = Client::new(homeserver).await?;
    /// let devices = client.encryption().get_user_devices(alice).await?;
    ///
    /// for device in devices.devices() {
    ///     println!("{:?}", device);
    /// }
    /// # anyhow::Result::<()>::Ok(()) });
    /// ```
    pub async fn get_user_devices(
        &self,
        user_id: &UserId,
    ) -> Result<UserDevices, CryptoStoreError> {
        let devices = self.client.base_client().get_user_devices(user_id).await?;

        Ok(UserDevices { inner: devices, client: self.client.clone() })
    }

    /// Get a E2EE identity of an user.
    ///
    /// # Arguments
    ///
    /// * `user_id` - The unique id of the user that the identity belongs to.
    ///
    /// Returns a `UserIdentity` if one is found and the crypto store
    /// didn't throw an error.
    ///
    /// This will always return None if the client hasn't been logged in.
    ///
    /// # Example
    ///
    /// ```no_run
    /// # use std::convert::TryFrom;
    /// # use matrix_sdk::{Client, ruma::user_id};
    /// # use url::Url;
    /// # use futures::executor::block_on;
    /// # block_on(async {
    /// # let alice = user_id!("@alice:example.org");
    /// # let homeserver = Url::parse("http://example.com")?;
    /// # let client = Client::new(homeserver).await?;
    /// let user = client.encryption().get_user_identity(alice).await?;
    ///
    /// if let Some(user) = user {
    ///     println!("{:?}", user.verified());
    ///
    ///     let verification = user.request_verification().await?;
    /// }
    /// # anyhow::Result::<()>::Ok(()) });
    /// ```
    pub async fn get_user_identity(
        &self,
        user_id: &UserId,
    ) -> Result<Option<crate::encryption::identities::UserIdentity>, CryptoStoreError> {
        use crate::encryption::identities::UserIdentity;

        if let Some(olm) = self.client.olm_machine() {
            let identity = olm.get_identity(user_id).await?;

            Ok(identity.map(|i| match i {
                matrix_sdk_base::crypto::UserIdentities::Own(i) => {
                    UserIdentity::new_own(self.client.clone(), i)
                }
                matrix_sdk_base::crypto::UserIdentities::Other(i) => {
                    UserIdentity::new(self.client.clone(), i, self.client.get_dm_room(user_id))
                }
            }))
        } else {
            Ok(None)
        }
    }

    /// Create and upload a new cross signing identity.
    ///
    /// # Arguments
    ///
    /// * `auth_data` - This request requires user interactive auth, the first
    /// request needs to set this to `None` and will always fail with an
    /// `UiaaResponse`. The response will contain information for the
    /// interactive auth and the same request needs to be made but this time
    /// with some `auth_data` provided.
    ///
    /// # Examples
    /// ```no_run
    /// # use std::{convert::TryFrom, collections::BTreeMap};
    /// # use matrix_sdk::{
    /// #     ruma::{api::client::uiaa, assign},
    /// #     Client,
    /// # };
    /// # use url::Url;
    /// # use futures::executor::block_on;
    /// # use serde_json::json;
    /// # block_on(async {
    /// # let homeserver = Url::parse("http://example.com")?;
    /// # let client = Client::new(homeserver).await?;
    /// if let Err(e) = client.encryption().bootstrap_cross_signing(None).await {
    ///     if let Some(response) = e.uiaa_response() {
    ///         let auth_data = uiaa::AuthData::Password(assign!(
    ///             uiaa::Password::new(
    ///                 uiaa::UserIdentifier::UserIdOrLocalpart("example"),
    ///                 "wordpass",
    ///             ), {
    ///                 session: response.session.as_deref(),
    ///             }
    ///         ));
    ///
    ///         client
    ///             .encryption()
    ///             .bootstrap_cross_signing(Some(auth_data))
    ///             .await
    ///             .expect("Couldn't bootstrap cross signing")
    ///     } else {
    ///         panic!("Error durign cross signing bootstrap {:#?}", e);
    ///     }
    /// }
    /// # anyhow::Result::<()>::Ok(()) });
    pub async fn bootstrap_cross_signing(&self, auth_data: Option<AuthData<'_>>) -> Result<()> {
        let olm = self.client.olm_machine().ok_or(Error::AuthenticationRequired)?;

        let (request, signature_request) = olm.bootstrap_cross_signing(false).await?;

        let request = assign!(UploadSigningKeysRequest::new(), {
            auth: auth_data,
            master_key: request.master_key.map(|c| c.to_raw()),
            self_signing_key: request.self_signing_key.map(|c| c.to_raw()),
            user_signing_key: request.user_signing_key.map(|c| c.to_raw()),
        });

        self.client.send(request, None).await?;
        self.client.send(signature_request, None).await?;

        Ok(())
    }

    /// Export E2EE keys that match the given predicate encrypting them with the
    /// given passphrase.
    ///
    /// # Arguments
    ///
    /// * `path` - The file path where the exported key file will be saved.
    ///
    /// * `passphrase` - The passphrase that will be used to encrypt the
    ///   exported
    /// room keys.
    ///
    /// * `predicate` - A closure that will be called for every known
    /// `InboundGroupSession`, which represents a room key. If the closure
    /// returns `true` the `InboundGroupSessoin` will be included in the export,
    /// if the closure returns `false` it will not be included.
    ///
    /// # Panics
    ///
    /// This method will panic if it isn't run on a Tokio runtime.
    ///
    /// This method will panic if it can't get enough randomness from the OS to
    /// encrypt the exported keys securely.
    ///
    /// # Examples
    ///
    /// ```no_run
    /// # use std::{path::PathBuf, time::Duration};
    /// # use matrix_sdk::{
    /// #     Client, config::SyncSettings,
    /// #     ruma::room_id,
    /// # };
    /// # use futures::executor::block_on;
    /// # use url::Url;
    /// # block_on(async {
    /// # let homeserver = Url::parse("http://localhost:8080")?;
    /// # let mut client = Client::new(homeserver).await?;
    /// let path = PathBuf::from("/home/example/e2e-keys.txt");
    /// // Export all room keys.
    /// client
    ///     .encryption()
    ///     .export_keys(path, "secret-passphrase", |_| true)
    ///     .await?;
    ///
    /// // Export only the room keys for a certain room.
    /// let path = PathBuf::from("/home/example/e2e-room-keys.txt");
    /// let room_id = room_id!("!test:localhost");
    ///
    /// client
    ///     .encryption()
    ///     .export_keys(path, "secret-passphrase", |s| s.room_id() == room_id)
    ///     .await?;
    /// # anyhow::Result::<()>::Ok(()) });
    /// ```
    #[cfg(not(target_arch = "wasm32"))]
    pub async fn export_keys(
        &self,
        path: PathBuf,
        passphrase: &str,
        predicate: impl FnMut(&matrix_sdk_base::crypto::olm::InboundGroupSession) -> bool,
    ) -> Result<()> {
        let olm = self.client.olm_machine().ok_or(Error::AuthenticationRequired)?;

        let keys = olm.export_keys(predicate).await?;
        let passphrase = zeroize::Zeroizing::new(passphrase.to_owned());

        let encrypt = move || -> Result<()> {
            let export: String =
                matrix_sdk_base::crypto::encrypt_key_export(&keys, &passphrase, 500_000)?;
            let mut file = std::fs::File::create(path)?;
            file.write_all(&export.into_bytes())?;
            Ok(())
        };

        let task = tokio::task::spawn_blocking(encrypt);
        task.await.expect("Task join error")
    }

    /// Import E2EE keys from the given file path.
    ///
    /// # Arguments
    ///
    /// * `path` - The file path where the exported key file will can be found.
    ///
    /// * `passphrase` - The passphrase that should be used to decrypt the
    /// exported room keys.
    ///
    /// Returns a tuple of numbers that represent the number of sessions that
    /// were imported and the total number of sessions that were found in the
    /// key export.
    ///
    /// # Panics
    ///
    /// This method will panic if it isn't run on a Tokio runtime.
    ///
    /// ```no_run
    /// # use std::{path::PathBuf, time::Duration};
    /// # use matrix_sdk::{
    /// #     Client, config::SyncSettings,
    /// #     ruma::room_id,
    /// # };
    /// # use futures::executor::block_on;
    /// # use url::Url;
    /// # block_on(async {
    /// # let homeserver = Url::parse("http://localhost:8080")?;
    /// # let mut client = Client::new(homeserver).await?;
    /// let path = PathBuf::from("/home/example/e2e-keys.txt");
    /// let result = client.encryption().import_keys(path, "secret-passphrase").await?;
    ///
    /// println!(
    ///     "Imported {} room keys out of {}",
    ///     result.imported_count, result.total_count
    /// );
    /// # anyhow::Result::<()>::Ok(()) });
    /// ```
    #[cfg(not(target_arch = "wasm32"))]
    pub async fn import_keys(
        &self,
        path: PathBuf,
        passphrase: &str,
    ) -> Result<RoomKeyImportResult, RoomKeyImportError> {
        let olm = self.client.olm_machine().ok_or(RoomKeyImportError::StoreClosed)?;
        let passphrase = zeroize::Zeroizing::new(passphrase.to_owned());

        let decrypt = move || {
            let file = std::fs::File::open(path)?;
            matrix_sdk_base::crypto::decrypt_key_export(file, &passphrase)
        };

        let task = tokio::task::spawn_blocking(decrypt);
        let import = task.await.expect("Task join error")?;

        Ok(olm.import_keys(import, false, |_, _| {}).await?)
    }
}

#[cfg(all(test, not(target_arch = "wasm32")))]
mod tests {
    use matrix_sdk_test::{async_test, EventBuilder, EventsJson};
    use mockito::{mock, Matcher};
    use ruma::{
        event_id,
        events::reaction::{ReactionEventContent, Relation},
        room_id,
    };
    use serde_json::json;

    use crate::client::tests::logged_in_client;

    #[async_test]
    async fn test_reaction_sending() {
        let client = logged_in_client().await;

        let event_id = event_id!("$2:example.org");
        let room_id = room_id!("!SVkFJHzfwvuaIEawgC:localhost");

        let _m = mock(
            "PUT",
            Matcher::Regex(r"^/_matrix/client/r0/rooms/.*/send/m%2Ereaction/.*".to_owned()),
        )
        .with_status(200)
        .with_body(
            json!({
                "event_id": event_id,
            })
            .to_string(),
        )
        .create();

        let response = EventBuilder::default()
            .add_state_event(EventsJson::Member)
            .add_state_event(EventsJson::PowerLevels)
            .add_state_event(EventsJson::Encryption)
            .build_sync_response();

        client.inner.base_client.receive_sync_response(response).await.unwrap();

        let room = client.get_joined_room(room_id).expect("Room should exist");
        assert!(room.is_encrypted());

        let event_id = event_id!("$1:example.org");
        let reaction = ReactionEventContent::new(Relation::new(event_id.into(), "🐈".to_owned()));
        room.send(reaction, None).await.expect("Sending the reaction should not fail");

        room.send_raw(json!({}), "m.reaction", None)
            .await
            .expect("Sending the reaction should not fail");
    }
}<|MERGE_RESOLUTION|>--- conflicted
+++ resolved
@@ -66,36 +66,6 @@
 };
 
 impl Client {
-<<<<<<< HEAD
-    /// Tries to decrypt a `AnyRoomEvent`. Returns undecrypted room event when
-    /// decryption fails.
-    #[cfg(feature = "e2e-encryption")]
-    pub(crate) async fn decrypt_room_event(&self, event: Raw<AnyRoomEvent>) -> RoomEvent {
-        if let Some(machine) = self.olm_machine() {
-            if let Ok(AnyRoomEvent::MessageLike(event)) = event.deserialize() {
-                if let AnyMessageLikeEvent::RoomEncrypted(_) = event {
-                    let room_id = event.room_id();
-
-                    if let AnyMessageLikeEvent::RoomEncrypted(MessageLikeEvent::Original(ev)) =
-                        &event
-                    {
-                        // Turn the OriginalMessageLikeEvent into a OriginalSyncMessageLikeEvent
-                        let ev = ev.clone().into();
-                        if let Ok(decrypted) = machine.decrypt_room_event(&ev, room_id).await {
-                            return decrypted;
-                        }
-                    }
-                }
-            }
-        }
-
-        // Fallback to still-encrypted room event
-
-        RoomEvent { event, encryption_info: None }
-    }
-
-=======
->>>>>>> 4bbfa434
     /// Query the server for users device keys.
     ///
     /// # Panics
