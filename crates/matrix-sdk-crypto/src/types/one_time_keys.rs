// Copyright 2020 Karl Linderhed.
//
// Permission is hereby granted, free of charge, to any person obtaining a copy
// of this software and associated documentation files (the "Software"), to deal
// in the Software without restriction, including without limitation the rights
// to use, copy, modify, merge, publish, distribute, sublicense, and/or sell
// copies of the Software, and to permit persons to whom the Software is
// furnished to do so, subject to the following conditions:

// The above copyright notice and this permission notice shall be included in
// all copies or substantial portions of the Software.

// THE SOFTWARE IS PROVIDED "AS IS", WITHOUT WARRANTY OF ANY KIND, EXPRESS OR
// IMPLIED, INCLUDING BUT NOT LIMITED TO THE WARRANTIES OF MERCHANTABILITY,
// FITNESS FOR A PARTICULAR PURPOSE AND NONINFRINGEMENT. IN NO EVENT SHALL THE
// AUTHORS OR COPYRIGHT HOLDERS BE LIABLE FOR ANY CLAIM, DAMAGES OR OTHER
// LIABILITY, WHETHER IN AN ACTION OF CONTRACT, TORT OR OTHERWISE, ARISING FROM,
// OUT OF OR IN CONNECTION WITH THE SOFTWARE OR THE USE OR OTHER DEALINGS IN
// THE SOFTWARE.

use std::collections::BTreeMap;

use ruma::{serde::Raw, DeviceKeyAlgorithm};
use serde::{Deserialize, Deserializer, Serialize};
use serde_json::{value::to_raw_value, Value};
use vodozemac::{Curve25519PublicKey, Ed25519PublicKey};

use super::{
    deserialize_curve_key, deserialize_ed25519_key, serialize_curve_key, serialize_ed25519_key,
    Signatures,
};

/// A key for the SignedCurve25519 algorithm
#[derive(Debug, Clone, Serialize, Deserialize, PartialEq, Eq)]
pub struct UnsignedCryptoID {
    /// The Ed25519 key that can be used as a cryptoid.
    #[serde(
        deserialize_with = "deserialize_ed25519_key",
        serialize_with = "serialize_ed25519_key"
    )]
    key: Ed25519PublicKey,
}

impl UnsignedCryptoID {
    /// Creates a new `UnsignedCryptoID` with the given key and signatures.
    pub fn new(key: Ed25519PublicKey) -> Self {
        Self { key }
    }

    /// Base64-encoded 32-byte Ed25519 public key.
    pub fn key(&self) -> Ed25519PublicKey {
        self.key
    }

    /// Serialize the one-time cryptoid into a Raw version.
    pub fn into_raw<T>(self) -> Raw<T> {
        let key = OneTimeKey::UnsignedKey(self);
        Raw::from_json(to_raw_value(&key).expect("Coulnd't serialize one-time cryptoid"))
    }
}

/// A key for the SignedCurve25519 algorithm
#[derive(Debug, Clone, Serialize, Deserialize, PartialEq, Eq)]
pub struct SignedKey {
    /// The Curve25519 key that can be used to establish Olm sessions.
    #[serde(deserialize_with = "deserialize_curve_key", serialize_with = "serialize_curve_key")]
    key: Curve25519PublicKey,

    /// Signatures for the key object.
    signatures: Signatures,

    /// Is the key considered to be a fallback key.
    #[serde(default, skip_serializing_if = "Option::is_none", deserialize_with = "double_option")]
    fallback: Option<Option<bool>>,

    #[serde(flatten)]
    other: BTreeMap<String, Value>,
}

fn double_option<'de, T, D>(de: D) -> Result<Option<Option<T>>, D::Error>
where
    T: Deserialize<'de>,
    D: Deserializer<'de>,
{
    Deserialize::deserialize(de).map(Some)
}

impl SignedKey {
    /// Creates a new `SignedKey` with the given key and signatures.
    pub fn new(key: Curve25519PublicKey) -> Self {
        Self { key, signatures: Signatures::new(), fallback: None, other: BTreeMap::new() }
    }

    /// Creates a new `SignedKey`, that represents a fallback key, with the
    /// given key and signatures.
    pub fn new_fallback(key: Curve25519PublicKey) -> Self {
        Self {
            key,
            signatures: Signatures::new(),
            fallback: Some(Some(true)),
            other: BTreeMap::new(),
        }
    }

    /// Base64-encoded 32-byte Curve25519 public key.
    pub fn key(&self) -> Curve25519PublicKey {
        self.key
    }

    /// Signatures for the key object.
    pub fn signatures(&self) -> &Signatures {
        &self.signatures
    }

    /// Signatures for the key object as a mutable borrow.
    pub fn signatures_mut(&mut self) -> &mut Signatures {
        &mut self.signatures
    }

    /// Is the key considered to be a fallback key.
    pub fn fallback(&self) -> bool {
        self.fallback.map(|f| f.unwrap_or_default()).unwrap_or_default()
    }

    /// Serialize the one-time key into a Raw version.
    pub fn into_raw<T>(self) -> Raw<T> {
        let key = OneTimeKey::SignedKey(self);
        Raw::from_json(to_raw_value(&key).expect("Couldn't serialize one-time key"))
    }
}

/// A one-time public key for "pre-key" messages.
#[derive(Debug, Clone, Serialize, PartialEq, Eq)]
#[serde(untagged)]
pub enum OneTimeKey {
    /// A signed Curve25519 one-time key.
    SignedKey(SignedKey),

    /// An unsigned Curve25519 one-time key.
    #[serde(serialize_with = "serialize_curve_key")]
    Key(Curve25519PublicKey),
}

<<<<<<< HEAD
    /// An unsigned Ed25519 one-time key.
    UnsignedKey(UnsignedCryptoID),

    /// An unknown one-time key type.
    Unknown(Value),
=======
impl OneTimeKey {
    /// Deserialize the [`OneTimeKey`] from a [`DeviceKeyAlgorithm`] and a Raw
    /// JSON value.
    pub fn deserialize(
        algorithm: DeviceKeyAlgorithm,
        key: &Raw<ruma::encryption::OneTimeKey>,
    ) -> Result<Self, serde_json::Error> {
        match algorithm {
            DeviceKeyAlgorithm::Curve25519 => {
                let key: String = key.deserialize_as()?;
                Ok(OneTimeKey::Key(
                    Curve25519PublicKey::from_base64(&key).map_err(serde::de::Error::custom)?,
                ))
            }
            DeviceKeyAlgorithm::SignedCurve25519 => {
                let key: SignedKey = key.deserialize_as()?;
                Ok(OneTimeKey::SignedKey(key))
            }
            _ => Err(serde::de::Error::custom(format!("Unsupported key algorithm {algorithm}"))),
        }
    }
}

impl OneTimeKey {
    /// Is the key considered to be a fallback key.
    pub fn fallback(&self) -> bool {
        match self {
            OneTimeKey::SignedKey(s) => s.fallback(),
            OneTimeKey::Key(_) => false,
        }
    }
>>>>>>> 45bdbf50
}

#[cfg(test)]
mod tests {
    use ruma::{device_id, user_id, DeviceKeyAlgorithm, DeviceKeyId};
    use serde_json::json;
    use vodozemac::{Curve25519PublicKey, Ed25519Signature};

    use crate::types::{Signature, SignedKey};

    #[test]
    fn serialization() {
        let user_id = user_id!("@user:example.com");
        let device_id = device_id!("EGURVBUNJP");

        let json = json!({
          "key":"XjhWTCjW7l59pbfx9tlCBQolfnIQWARoKOzjTOPSlWM",
          "signatures": {
            user_id: {
              "ed25519:EGURVBUNJP": "mia28GKixFzOWKJ0h7Bdrdy2fjxiHCsst1qpe467FbW85H61UlshtKBoAXfTLlVfi0FX+/noJ8B3noQPnY+9Cg",
              "other:EGURVBUNJP": "UnknownSignature"
            }
          },
          "extra_key": "extra_value"
        });

        let curve_key =
            Curve25519PublicKey::from_base64("XjhWTCjW7l59pbfx9tlCBQolfnIQWARoKOzjTOPSlWM")
                .expect("Can't construct curve key from base64");

        let signature = Ed25519Signature::from_base64(
            "mia28GKixFzOWKJ0h7Bdrdy2fjxiHCsst1qpe467FbW85H61UlshtKBoAXfTLlVfi0FX+/noJ8B3noQPnY+9Cg"
        ).expect("The signature can always be decoded");

        let custom_signature = Signature::Other("UnknownSignature".to_owned());

        let key: SignedKey =
            serde_json::from_value(json.clone()).expect("Can't deserialize a valid one-time key");

        assert_eq!(key.key(), curve_key);
        assert_eq!(
            key.signatures().get_signature(
                user_id,
                &DeviceKeyId::from_parts(DeviceKeyAlgorithm::Ed25519, device_id)
            ),
            Some(signature)
        );
        assert_eq!(
            key.signatures()
                .get(user_id)
                .unwrap()
                .get(&DeviceKeyId::from_parts("other".into(), device_id)),
            Some(&Ok(custom_signature))
        );

        let serialized = serde_json::to_value(key).expect("Can't reserialize a signed key");

        assert_eq!(json, serialized);
    }
}<|MERGE_RESOLUTION|>--- conflicted
+++ resolved
@@ -139,15 +139,11 @@
     /// An unsigned Curve25519 one-time key.
     #[serde(serialize_with = "serialize_curve_key")]
     Key(Curve25519PublicKey),
-}
-
-<<<<<<< HEAD
+
     /// An unsigned Ed25519 one-time key.
     UnsignedKey(UnsignedCryptoID),
-
-    /// An unknown one-time key type.
-    Unknown(Value),
-=======
+}
+
 impl OneTimeKey {
     /// Deserialize the [`OneTimeKey`] from a [`DeviceKeyAlgorithm`] and a Raw
     /// JSON value.
@@ -166,6 +162,12 @@
                 let key: SignedKey = key.deserialize_as()?;
                 Ok(OneTimeKey::SignedKey(key))
             }
+            DeviceKeyAlgorithm::Ed25519 => {
+                let key: String = key.deserialize_as()?;
+                Ok(OneTimeKey::UnsignedKey(UnsignedCryptoID::new(
+                    Ed25519PublicKey::from_base64(&key).map_err(serde::de::Error::custom)?,
+                )))
+            }
             _ => Err(serde::de::Error::custom(format!("Unsupported key algorithm {algorithm}"))),
         }
     }
@@ -177,9 +179,9 @@
         match self {
             OneTimeKey::SignedKey(s) => s.fallback(),
             OneTimeKey::Key(_) => false,
+            OneTimeKey::UnsignedKey(_) => false,
         }
     }
->>>>>>> 45bdbf50
 }
 
 #[cfg(test)]
