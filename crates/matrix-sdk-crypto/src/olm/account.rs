// Copyright 2020 The Matrix.org Foundation C.I.C.
//
// Licensed under the Apache License, Version 2.0 (the "License");
// you may not use this file except in compliance with the License.
// You may obtain a copy of the License at
//
//     http://www.apache.org/licenses/LICENSE-2.0
//
// Unless required by applicable law or agreed to in writing, software
// distributed under the License is distributed on an "AS IS" BASIS,
// WITHOUT WARRANTIES OR CONDITIONS OF ANY KIND, either express or implied.
// See the License for the specific language governing permissions and
// limitations under the License.

use std::{
    collections::{BTreeMap, HashMap},
    fmt,
    ops::{Deref, Not as _},
    sync::Arc,
};

use ruma::{
    api::client::{
        dehydrated_device::{DehydratedDeviceData, DehydratedDeviceV1},
        keys::{
            upload_keys,
            upload_signatures::v3::{Request as SignatureUploadRequest, SignedKeys},
        },
    },
    events::AnyToDeviceEvent,
    serde::Raw,
    DeviceId, DeviceKeyAlgorithm, DeviceKeyId, MilliSecondsSinceUnixEpoch, OwnedDeviceId,
    OwnedDeviceKeyId, OwnedUserId, RoomId, SecondsSinceUnixEpoch, UInt, UserId,
};
use serde::{de::Error, Deserialize, Serialize};
use serde_json::{
    value::{to_raw_value, RawValue as RawJsonValue},
    Value,
};
use sha2::{Digest, Sha256};
use tokio::sync::Mutex;
use tracing::{debug, field::debug, info, instrument, trace, warn, Span};
use vodozemac::{
    base64_encode,
    olm::{
        Account as InnerAccount, AccountPickle, IdentityKeys, OlmMessage,
        OneTimeCryptoIDGenerationResult, OneTimeKeyGenerationResult, PreKeyMessage, SessionConfig,
    },
    Curve25519PublicKey, Ed25519SecretKey, Ed25519Signature, KeyId, PickleError,
};

use super::{
    utility::SignJson, EncryptionSettings, InboundGroupSession, OutboundGroupSession,
    PrivateCrossSigningIdentity, Session, SessionCreationError as MegolmSessionCreationError,
};
#[cfg(feature = "experimental-algorithms")]
use crate::types::events::room::encrypted::OlmV2Curve25519AesSha2Content;
use crate::{
    dehydrated_devices::DehydrationError,
    error::{EventError, OlmResult, SessionCreationError},
    identities::ReadOnlyDevice,
    requests::UploadSigningKeysRequest,
    store::{Changes, Store},
    types::{
        events::{
            olm_v1::AnyDecryptedOlmEvent,
            room::encrypted::{
                EncryptedToDeviceEvent, OlmV1Curve25519AesSha2Content,
                ToDeviceEncryptedEventContent,
            },
        },
        CrossSigningKey, DeviceKeys, EventEncryptionAlgorithm, MasterPubkey, OneTimeKey, SignedKey,
        UnsignedCryptoID,
    },
    OlmError, SignatureError,
};

#[derive(Debug)]
enum PrekeyBundle {
    Olm3DH { key: SignedKey },
}

#[derive(Debug, Clone)]
pub(crate) enum SessionType {
    New(Session),
    Existing(Session),
}

#[derive(Debug)]
pub struct InboundCreationResult {
    pub session: Session,
    pub plaintext: String,
}

impl SessionType {
    #[cfg(test)]
    pub fn session(self) -> Session {
        match self {
            SessionType::New(s) => s,
            SessionType::Existing(s) => s,
        }
    }
}

/// A struct witnessing a successful decryption of an Olm-encrypted to-device
/// event.
///
/// Contains the decrypted event plaintext along with some associated metadata,
/// such as the identity (Curve25519) key of the to-device event sender.
#[derive(Debug)]
pub(crate) struct OlmDecryptionInfo {
    pub session: SessionType,
    pub message_hash: OlmMessageHash,
    pub inbound_group_session: Option<InboundGroupSession>,
    pub result: DecryptionResult,
}

#[derive(Debug)]
pub(crate) struct DecryptionResult {
    // AnyDecryptedOlmEvent is pretty big at 512 bytes, box it to reduce stack size
    pub event: Box<AnyDecryptedOlmEvent>,
    pub raw_event: Raw<AnyToDeviceEvent>,
    pub sender_key: Curve25519PublicKey,
}

/// A hash of a successfully decrypted Olm message.
///
/// Can be used to check if a message has been replayed to us.
#[derive(Debug, Clone, Serialize, Deserialize)]
pub struct OlmMessageHash {
    /// The curve25519 key of the sender that sent us the Olm message.
    pub sender_key: String,
    /// The hash of the message.
    pub hash: String,
}

impl OlmMessageHash {
    fn new(sender_key: Curve25519PublicKey, ciphertext: &OlmMessage) -> Self {
        let (message_type, ciphertext) = ciphertext.clone().to_parts();
        let sender_key = sender_key.to_base64();

        let sha = Sha256::new()
            .chain_update(sender_key.as_bytes())
            .chain_update([message_type as u8])
            .chain_update(ciphertext)
            .finalize();

        Self { sender_key, hash: base64_encode(sha.as_slice()) }
    }
}

/// Account data that's static for the lifetime of a Client.
///
/// This data never changes once it's set, so it can be freely passed and cloned
/// everywhere.
#[derive(Clone)]
#[cfg_attr(not(tarpaulin_include), derive(Debug))]
pub struct StaticAccountData {
    /// The user_id this account belongs to.
    pub user_id: OwnedUserId,
    /// The device_id of this entry.
    pub device_id: OwnedDeviceId,
    /// The associated identity keys.
    pub identity_keys: Arc<IdentityKeys>,
    // The creation time of the account in milliseconds since epoch.
    creation_local_time: MilliSecondsSinceUnixEpoch,
}

impl StaticAccountData {
    const ALGORITHMS: &'static [&'static EventEncryptionAlgorithm] = &[
        &EventEncryptionAlgorithm::OlmV1Curve25519AesSha2,
        #[cfg(feature = "experimental-algorithms")]
        &EventEncryptionAlgorithm::OlmV2Curve25519AesSha2,
        &EventEncryptionAlgorithm::MegolmV1AesSha2,
        #[cfg(feature = "experimental-algorithms")]
        &EventEncryptionAlgorithm::MegolmV2AesSha2,
    ];

    /// Create a group session pair.
    ///
    /// This session pair can be used to encrypt and decrypt messages meant for
    /// a large group of participants.
    ///
    /// The outbound session is used to encrypt messages while the inbound one
    /// is used to decrypt messages encrypted by the outbound one.
    ///
    /// # Arguments
    ///
    /// * `room_id` - The ID of the room where the group session will be used.
    ///
    /// * `settings` - Settings determining the algorithm and rotation period of
    /// the outbound group session.
    pub async fn create_group_session_pair(
        &self,
        room_id: &RoomId,
        settings: EncryptionSettings,
    ) -> Result<(OutboundGroupSession, InboundGroupSession), MegolmSessionCreationError> {
        trace!(?room_id, algorithm = settings.algorithm.as_str(), "Creating a new room key");

        let visibility = settings.history_visibility.clone();
        let algorithm = settings.algorithm.to_owned();

        let outbound = OutboundGroupSession::new(
            self.device_id.clone(),
            self.identity_keys.clone(),
            room_id,
            settings,
        )?;

        let identity_keys = &self.identity_keys;

        let sender_key = identity_keys.curve25519;
        let signing_key = identity_keys.ed25519;

        let inbound = InboundGroupSession::new(
            sender_key,
            signing_key,
            room_id,
            &outbound.session_key().await,
            algorithm,
            Some(visibility),
        )?;

        Ok((outbound, inbound))
    }

    #[cfg(any(test, feature = "testing"))]
    #[allow(dead_code)]
    /// Testing only facility to create a group session pair with default
    /// settings.
    pub async fn create_group_session_pair_with_defaults(
        &self,
<<<<<<< HEAD
        response: &upload_keys::unstable::Response,
    ) -> OlmResult<()> {
        if !self.inner.shared() {
            debug!("Marking account as shared");
        }
        self.inner.mark_as_shared();

        debug!("Marking one-time keys as published");
        // First mark the current keys as published, as updating the key counts might
        // generate some new keys if we're still below the limit.
        self.inner.mark_keys_as_published().await;
        self.inner.mark_cryptoids_as_published().await;
        self.update_key_counts(&response.one_time_key_counts, None).await;
        self.update_cryptoid_counts(&response.one_time_cryptoid_counts).await;
        self.store.save_account(self.inner.clone()).await?;
=======
        room_id: &RoomId,
    ) -> (OutboundGroupSession, InboundGroupSession) {
        self.create_group_session_pair(room_id, EncryptionSettings::default())
            .await
            .expect("Can't create default group session pair")
    }
>>>>>>> 45bdbf50

    /// Get the key ID of our Ed25519 signing key.
    pub fn signing_key_id(&self) -> OwnedDeviceKeyId {
        DeviceKeyId::from_parts(DeviceKeyAlgorithm::Ed25519, self.device_id())
    }

    /// Check if the given JSON is signed by this Account key.
    ///
    /// This method should only be used if an object's signature needs to be
    /// checked multiple times, and you'd like to avoid performing the
    /// canonicalization step each time.
    ///
    /// **Note**: Use this method with caution, the `canonical_json` needs to be
    /// correctly canonicalized and make sure that the object you are checking
    /// the signature for is allowed to be signed by our own device.
    pub fn has_signed_raw(
        &self,
        signatures: &crate::types::Signatures,
        canonical_json: &str,
    ) -> Result<(), SignatureError> {
        use crate::olm::utility::VerifyJson;

        let signing_key = self.identity_keys.ed25519;

        signing_key.verify_canonicalized_json(
            &self.user_id,
            &DeviceKeyId::from_parts(DeviceKeyAlgorithm::Ed25519, self.device_id()),
            signatures,
            canonical_json,
        )
    }

    /// Generate the unsigned `DeviceKeys` from this `StaticAccountData`.
    pub fn unsigned_device_keys(&self) -> DeviceKeys {
        let identity_keys = self.identity_keys();
        let keys = BTreeMap::from([
            (
                DeviceKeyId::from_parts(DeviceKeyAlgorithm::Curve25519, &self.device_id),
                identity_keys.curve25519.into(),
            ),
            (
                DeviceKeyId::from_parts(DeviceKeyAlgorithm::Ed25519, &self.device_id),
                identity_keys.ed25519.into(),
            ),
        ]);

        DeviceKeys::new(
            (*self.user_id).to_owned(),
            (*self.device_id).to_owned(),
            Self::ALGORITHMS.iter().map(|a| (**a).clone()).collect(),
            keys,
            Default::default(),
        )
    }

    /// Get the user id of the owner of the account.
    pub fn user_id(&self) -> &UserId {
        &self.user_id
    }

    /// Get the device ID that owns this account.
    pub fn device_id(&self) -> &DeviceId {
        &self.device_id
    }

    /// Get the public parts of the identity keys for the account.
    pub fn identity_keys(&self) -> IdentityKeys {
        *self.identity_keys
    }

    /// Get the local timestamp creation of the account in secs since epoch.
    pub fn creation_local_time(&self) -> MilliSecondsSinceUnixEpoch {
        self.creation_local_time
    }
}

/// Account holding identity keys for which sessions can be created.
///
/// An account is the central identity for encrypted communication between two
/// devices.
pub struct Account {
    pub(crate) static_data: StaticAccountData,
    /// `vodozemac` account.
    inner: Box<InnerAccount>,
    /// Is this account ready to encrypt messages? (i.e. has it shared keys with
    /// a homeserver)
    shared: bool,
    /// The number of signed one-time keys we have uploaded to the server. If
    /// this is None, no action will be taken. After a sync request the client
    /// needs to set this for us, depending on the count we will suggest the
    /// client to upload new keys.
    uploaded_signed_key_count: u64,
}

impl Deref for Account {
    type Target = StaticAccountData;

    fn deref(&self) -> &Self::Target {
        &self.static_data
    }
<<<<<<< HEAD

    /// Parse the decrypted plaintext as JSON and verify that it wasn't
    /// forwarded by a third party.
    ///
    /// These checks are mandated by the spec[1]:
    ///
    /// > Other properties are included in order to prevent an attacker from
    /// > publishing someone else's Curve25519 keys as their own and
    /// > subsequently claiming to have sent messages which they didn't.
    /// > sender must correspond to the user who sent the event, recipient to
    /// > the local user, and recipient_keys to the local Ed25519 key.
    ///
    /// # Arguments
    ///
    /// * `sender` -  The `sender` field from the top level of the received
    ///   event.
    /// * `sender_key` - The `sender_key` from the cleartext `content` of the
    ///   received event (which should also have been used to find or establish
    ///   the Olm session that was used to decrypt the event -- so it is
    ///   guaranteed to be correct).
    /// * `plaintext` - The decrypted content of the event.
    async fn parse_decrypted_to_device_event(
        &self,
        sender: &UserId,
        sender_key: Curve25519PublicKey,
        plaintext: String,
    ) -> OlmResult<DecryptionResult> {
        let event: Box<AnyDecryptedOlmEvent> = serde_json::from_str(&plaintext)?;
        let identity_keys = self.inner.identity_keys();

        if event.recipient() != self.user_id() {
            Err(EventError::MismatchedSender(
                event.recipient().to_owned(),
                self.user_id().to_owned(),
            )
            .into())
        }
        // Check that the `sender` in the decrypted to-device event matches that at the
        // top level of the encrypted event.
        else if event.sender() != sender {
            Err(EventError::MismatchedSender(event.sender().to_owned(), sender.to_owned()).into())
        } else if identity_keys.ed25519 != event.recipient_keys().ed25519 {
            Err(EventError::MismatchedKeys(
                identity_keys.ed25519.into(),
                event.recipient_keys().ed25519.into(),
            )
            .into())
        } else {
            // If this event is an `m.room_key` event, defer the check for the
            // Ed25519 key of the sender until we decrypt room events. This
            // ensures that we receive the room key even if we don't have access
            // to the device.
            if !matches!(*event, AnyDecryptedOlmEvent::RoomKey(_)) {
                let Some(device) =
                    self.store.get_device_from_curve_key(event.sender(), sender_key).await?
                else {
                    return Err(EventError::MissingSigningKey.into());
                };

                let Some(key) = device.ed25519_key() else {
                    return Err(EventError::MissingSigningKey.into());
                };

                if key != event.keys().ed25519 {
                    return Err(EventError::MismatchedKeys(
                        key.into(),
                        event.keys().ed25519.into(),
                    )
                    .into());
                }
            }

            Ok(DecryptionResult {
                event,
                raw_event: Raw::from_json(RawJsonValue::from_string(plaintext)?),
                sender_key,
            })
        }
    }
}

/// Account holding identity keys for which sessions can be created.
///
/// An account is the central identity for encrypted communication between two
/// devices.
#[derive(Clone)]
pub struct ReadOnlyAccount {
    /// The user_id this account belongs to
    pub user_id: OwnedUserId,
    /// The device_id of this entry
    pub device_id: OwnedDeviceId,
    inner: Arc<Mutex<InnerAccount>>,
    /// The associated identity keys
    pub identity_keys: Arc<IdentityKeys>,
    shared: Arc<AtomicBool>,
    /// The number of signed one-time keys we have uploaded to the server. If
    /// this is None, no action will be taken. After a sync request the client
    /// needs to set this for us, depending on the count we will suggest the
    /// client to upload new keys.
    uploaded_signed_key_count: Arc<AtomicU64>,
    uploaded_signed_cryptoid_count: Arc<AtomicU64>,
    // The creation time of the account in milliseconds since epoch.
    creation_local_time: MilliSecondsSinceUnixEpoch,
=======
>>>>>>> 45bdbf50
}

/// A pickled version of an `Account`.
///
/// Holds all the information that needs to be stored in a database to restore
/// an account.
#[derive(Serialize, Deserialize)]
#[allow(missing_debug_implementations)]
pub struct PickledAccount {
    /// The user id of the account owner.
    pub user_id: OwnedUserId,
    /// The device ID of the account owner.
    pub device_id: OwnedDeviceId,
    /// The pickled version of the Olm account.
    pub pickle: AccountPickle,
    /// Was the account shared.
    pub shared: bool,
    /// The number of uploaded one-time keys we have on the server.
    pub uploaded_signed_key_count: u64,
    /// The number of uploaded one-time cryptoids we have on the server.
    pub uploaded_signed_cryptoid_count: u64,
    /// The local time creation of this account (milliseconds since epoch), used
    /// as creation time of own device
    #[serde(default = "default_account_creation_time")]
    pub creation_local_time: MilliSecondsSinceUnixEpoch,
}

fn default_account_creation_time() -> MilliSecondsSinceUnixEpoch {
    MilliSecondsSinceUnixEpoch(UInt::default())
}

#[cfg(not(tarpaulin_include))]
impl fmt::Debug for Account {
    fn fmt(&self, f: &mut fmt::Formatter<'_>) -> fmt::Result {
        f.debug_struct("Account")
            .field("identity_keys", &self.identity_keys())
            .field("shared", &self.shared())
            .finish()
    }
}

pub type OneTimeKeys = BTreeMap<OwnedDeviceKeyId, Raw<ruma::encryption::OneTimeKey>>;
pub type FallbackKeys = OneTimeKeys;

impl Account {
    fn new_helper(mut account: InnerAccount, user_id: &UserId, device_id: &DeviceId) -> Self {
        let identity_keys = account.identity_keys();

        // Let's generate some initial one-time keys while we're here. Since we know
        // that this is a completely new [`Account`] we're certain that the
        // server does not yet have any one-time keys of ours.
        //
        // This ensures we upload one-time keys along with our device keys right
        // away, rather than waiting for the key counts to be echoed back to us
        // from the server.
        //
        // It would be nice to do this for the fallback key as well but we can't assume
        // that the server supports fallback keys. Maybe one of these days we
        // will be able to do so.
        account.generate_one_time_keys(account.max_number_of_one_time_keys());

        account.generate_one_time_cryptoids(account.max_number_of_one_time_cryptoids());

        Self {
<<<<<<< HEAD
            user_id: user_id.into(),
            device_id: device_id.into(),
            inner: Arc::new(Mutex::new(account)),
            identity_keys: Arc::new(identity_keys),
            shared: Arc::new(AtomicBool::new(false)),
            uploaded_signed_key_count: Arc::new(AtomicU64::new(0)),
            uploaded_signed_cryptoid_count: Arc::new(AtomicU64::new(0)),
            creation_local_time: MilliSecondsSinceUnixEpoch::now(),
=======
            static_data: StaticAccountData {
                user_id: user_id.into(),
                device_id: device_id.into(),
                identity_keys: Arc::new(identity_keys),
                creation_local_time: MilliSecondsSinceUnixEpoch::now(),
            },
            inner: Box::new(account),
            shared: false,
            uploaded_signed_key_count: 0,
>>>>>>> 45bdbf50
        }
    }

    /// Create a fresh new account, this will generate the identity key-pair.
    pub fn with_device_id(user_id: &UserId, device_id: &DeviceId) -> Self {
        let account = InnerAccount::new();

        Self::new_helper(account, user_id, device_id)
    }

    /// Create a new random Olm Account, the long-term Curve25519 identity key
    /// encoded as base64 will be used for the device ID.
    pub fn new(user_id: &UserId) -> Self {
        let account = InnerAccount::new();
        let device_id: OwnedDeviceId =
            base64_encode(account.identity_keys().curve25519.as_bytes()).into();

        Self::new_helper(account, user_id, &device_id)
    }

    /// Get the immutable data for this account.
    pub fn static_data(&self) -> &StaticAccountData {
        &self.static_data
    }

    /// Update the uploaded key count.
    ///
    /// # Arguments
    ///
    /// * `new_count` - The new count that was reported by the server.
    pub fn update_uploaded_key_count(&mut self, new_count: u64) {
        self.uploaded_signed_key_count = new_count;
    }

    /// Get the currently known uploaded key count.
    pub fn uploaded_key_count(&self) -> u64 {
        self.uploaded_signed_key_count
    }

    /// Update the uploaded cryptoid count.
    ///
    /// # Arguments
    ///
    /// * `new_count` - The new count that was reported by the server.
    pub fn update_uploaded_cryptoid_count(&self, new_count: u64) {
        self.uploaded_signed_cryptoid_count.store(new_count, Ordering::SeqCst);
    }

    /// Get the currently known uploaded cryptoid count.
    pub fn uploaded_cryptoid_count(&self) -> u64 {
        self.uploaded_signed_cryptoid_count.load(Ordering::SeqCst)
    }

    /// Has the account been shared with the server.
    pub fn shared(&self) -> bool {
        self.shared
    }

    /// Mark the account as shared.
    ///
    /// Messages shouldn't be encrypted with the session before it has been
    /// shared.
    pub fn mark_as_shared(&mut self) {
        self.shared = true;
    }

    /// Get the one-time keys of the account.
    ///
    /// This can be empty, keys need to be generated first.
    pub fn one_time_keys(&self) -> HashMap<KeyId, Curve25519PublicKey> {
        self.inner.one_time_keys()
    }

    /// Generate count number of one-time keys.
    pub fn generate_one_time_keys_helper(&mut self, count: usize) -> OneTimeKeyGenerationResult {
        self.inner.generate_one_time_keys(count)
    }

    /// Get the maximum number of one-time keys the account can hold.
    pub fn max_one_time_keys(&self) -> usize {
        self.inner.max_number_of_one_time_keys()
    }

    pub(crate) fn update_key_counts(
        &mut self,
        one_time_key_counts: &BTreeMap<DeviceKeyAlgorithm, UInt>,
        unused_fallback_keys: Option<&[DeviceKeyAlgorithm]>,
    ) {
        if let Some(count) = one_time_key_counts.get(&DeviceKeyAlgorithm::SignedCurve25519) {
            let count: u64 = (*count).into();
            let old_count = self.uploaded_key_count();

            // Some servers might always return the key counts in the sync
            // response, we don't want to the logs with noop changes if they do
            // so.
            if count != old_count {
                debug!(
                    "Updated uploaded one-time key count {} -> {count}.",
                    self.uploaded_key_count(),
                );
            }

            self.update_uploaded_key_count(count);
            self.generate_one_time_keys();
        }

        if let Some(unused) = unused_fallback_keys {
            if !unused.contains(&DeviceKeyAlgorithm::SignedCurve25519) {
                // Generate a new fallback key if we don't have one.
                self.generate_fallback_key_helper();
            }
        }
    }

    /// Generate new one-time keys that need to be uploaded to the server.
    ///
    /// Returns None if no keys need to be uploaded, otherwise the number of
    /// newly generated one-time keys. May return 0 if some one-time keys are
    /// already generated but weren't uploaded.
    ///
    /// Generally `Some` means that keys should be uploaded, while `None` means
    /// that keys should not be uploaded.
    #[instrument(skip_all)]
    pub fn generate_one_time_keys(&mut self) -> Option<u64> {
        // Only generate one-time keys if there aren't any, otherwise the caller
        // might have failed to upload them the last time this method was
        // called.
        if self.one_time_keys().is_empty() {
            let count = self.uploaded_key_count();
            let max_keys = self.max_one_time_keys();

            if count >= max_keys as u64 {
                return None;
            }

            let key_count = (max_keys as u64) - count;
            let key_count: usize = key_count.try_into().unwrap_or(max_keys);

            let result = self.generate_one_time_keys_helper(key_count);

            debug!(
                count = key_count,
                discarded_keys = ?result.removed,
                created_keys = ?result.created,
                "Generated new one-time keys"
            );

            Some(key_count as u64)
        } else {
            Some(0)
        }
    }

<<<<<<< HEAD
    /// Get the one-time cryptoids of the account.
    ///
    /// This can be empty, keys need to be generated first.
    pub async fn one_time_cryptoids(
        &self,
    ) -> BTreeMap<OwnedDeviceKeyId, Raw<ruma::encryption::OneTimeCryptoID>> {
        let one_time_keys = self.inner.lock().await.one_time_cryptoids();

        if one_time_keys.is_empty() {
            BTreeMap::new()
        } else {
            let mut keys_map = BTreeMap::new();

            for (key_id, key) in one_time_keys {
                let formatted_key = UnsignedCryptoID::new(key);
                let key_copy = formatted_key.clone();
                keys_map.insert(
                    DeviceKeyId::from_parts(
                        DeviceKeyAlgorithm::Ed25519,
                        key_id.to_base64().as_str().into(),
                    ),
                    formatted_key.into_raw(),
                );
                debug!(
                    key_value = ?to_raw_value(&key).expect("couldn't serialize cryptoid"),
                    formatted_key = ?key_copy.into_raw::<ruma::encryption::OneTimeCryptoID>(),
                    "Raw cryptoID"
                );
            }

            keys_map
        }
    }

    /// Generate count number of one-time cryptoids.
    pub async fn generate_one_time_cryptoids_helper(
        &self,
        count: usize,
    ) -> OneTimeCryptoIDGenerationResult {
        self.inner.lock().await.generate_one_time_cryptoids(count)
    }

    /// Get the maximum number of one-time cryptoids the account can hold.
    pub async fn max_one_time_cryptoids(&self) -> usize {
        self.inner.lock().await.max_number_of_one_time_cryptoids()
    }

    /// Mark the current set of one-time cryptoids as being published.
    pub async fn mark_cryptoids_as_published(&self) {
        self.inner.lock().await.mark_cryptoids_as_published();
    }

    /// Get a tuple of device, one-time, and fallback keys that need to be
    /// uploaded.
    ///
    /// If no keys need to be uploaded the `DeviceKeys` will be `None` and the
    /// one-time and fallback keys maps will be empty.
    pub async fn cryptoids_for_upload(
        &self,
    ) -> BTreeMap<OwnedDeviceKeyId, Raw<ruma::encryption::OneTimeCryptoID>> {
        let one_time_keys = self.one_time_cryptoids().await;
        one_time_keys
    }

    pub(crate) async fn update_cryptoid_counts(
        &self,
        one_time_cryptoid_counts: &BTreeMap<DeviceKeyAlgorithm, UInt>,
    ) {
        debug!("Updated cryptoID counts: {:?}", one_time_cryptoid_counts);
        if let Some(count) = one_time_cryptoid_counts.get(&DeviceKeyAlgorithm::SignedCurve25519) {
            let count: u64 = (*count).into();
            let old_count = self.uploaded_cryptoid_count();

            // Some servers might always return the key counts in the sync
            // response, we don't want to the logs with noop changes if they do
            // so.
            if count != old_count {
                debug!(
                    "Updated uploaded one-time cryptoid count {} -> {count}.",
                    self.uploaded_cryptoid_count(),
                );
            }

            self.update_uploaded_cryptoid_count(count);
            self.generate_one_time_cryptoids().await;
        }
    }

    /// Generate new one-time keys that need to be uploaded to the server.
    ///
    /// Returns None if no keys need to be uploaded, otherwise the number of
    /// newly generated one-time keys. May return 0 if some one-time keys are
    /// already generated but weren't uploaded.
    ///
    /// Generally `Some` means that keys should be uploaded, while `None` means
    /// that keys should not be uploaded.
    #[instrument(skip_all)]
    pub async fn generate_one_time_cryptoids(&self) -> Option<u64> {
        // Only generate one-time keys if there aren't any, otherwise the caller
        // might have failed to upload them the last time this method was
        // called.
        if self.one_time_cryptoids().await.is_empty() {
            let count = self.uploaded_cryptoid_count();
            let max_keys = self.max_one_time_cryptoids().await;

            if count >= max_keys as u64 {
                return None;
            }

            let key_count = (max_keys as u64) - count;
            let key_count: usize = key_count.try_into().unwrap_or(max_keys);

            let result = self.generate_one_time_cryptoids_helper(key_count).await;

            debug!(
                count = key_count,
                discarded_keys = ?result.removed,
                created_keys = ?result.created,
                "Generated new one-time cryptoids"
            );

            Some(key_count as u64)
        } else {
            Some(0)
        }
    }

    pub(crate) async fn generate_fallback_key_helper(&self) {
        let mut account = self.inner.lock().await;

        if account.fallback_key().is_empty() {
            let removed_fallback_key = account.generate_fallback_key();
=======
    pub(crate) fn generate_fallback_key_helper(&mut self) {
        if self.inner.fallback_key().is_empty() {
            let removed_fallback_key = self.inner.generate_fallback_key();
>>>>>>> 45bdbf50

            debug!(
                ?removed_fallback_key,
                "No unused fallback keys were found on the server, generated a new fallback key.",
            );
        }
    }

    fn fallback_key(&self) -> HashMap<KeyId, Curve25519PublicKey> {
        self.inner.fallback_key()
    }

    /// Get a tuple of device, one-time, and fallback keys that need to be
    /// uploaded.
    ///
    /// If no keys need to be uploaded the `DeviceKeys` will be `None` and the
    /// one-time and fallback keys maps will be empty.
<<<<<<< HEAD
    pub async fn keys_for_upload(
        &self,
    ) -> (
        Option<DeviceKeys>,
        BTreeMap<OwnedDeviceKeyId, Raw<ruma::encryption::OneTimeKey>>,
        BTreeMap<OwnedDeviceKeyId, Raw<ruma::encryption::OneTimeKey>>,
        BTreeMap<OwnedDeviceKeyId, Raw<ruma::encryption::OneTimeCryptoID>>,
    ) {
        let device_keys = if !self.shared() { Some(self.device_keys().await) } else { None };

        let one_time_keys = self.signed_one_time_keys().await;
        let fallback_keys = self.signed_fallback_keys().await;
        let one_time_cryptoids = self.one_time_cryptoids().await;
=======
    pub fn keys_for_upload(&self) -> (Option<DeviceKeys>, OneTimeKeys, FallbackKeys) {
        let device_keys = self.shared().not().then(|| self.device_keys());

        let one_time_keys = self.signed_one_time_keys();
        let fallback_keys = self.signed_fallback_keys();
>>>>>>> 45bdbf50

        (device_keys, one_time_keys, fallback_keys, one_time_cryptoids)
    }

    /// Mark the current set of one-time keys as being published.
    pub fn mark_keys_as_published(&mut self) {
        self.inner.mark_keys_as_published();
    }

    /// Sign the given string using the accounts signing key.
    ///
    /// Returns the signature as a base64 encoded string.
    pub fn sign(&self, string: &str) -> Ed25519Signature {
        self.inner.sign(string)
    }

    /// Get a serializeable version of the `Account` so it can be persisted.
    pub fn pickle(&self) -> PickledAccount {
        let pickle = self.inner.pickle();

        PickledAccount {
            user_id: self.user_id().to_owned(),
            device_id: self.device_id().to_owned(),
            pickle,
            shared: self.shared(),
            uploaded_signed_key_count: self.uploaded_key_count(),
<<<<<<< HEAD
            uploaded_signed_cryptoid_count: self.uploaded_cryptoid_count(),
            creation_local_time: self.creation_local_time,
=======
            creation_local_time: self.static_data.creation_local_time,
>>>>>>> 45bdbf50
        }
    }

    pub(crate) fn dehydrate(&self, pickle_key: &[u8; 32]) -> Raw<DehydratedDeviceData> {
        let device_pickle = self
            .inner
            .to_libolm_pickle(pickle_key)
            .expect("We should be able to convert a freshly created Account into a libolm pickle");

        let data = DehydratedDeviceData::V1(DehydratedDeviceV1::new(device_pickle));
        Raw::from_json(to_raw_value(&data).expect("Couldn't serialize our dehydrated device data"))
    }

    pub(crate) async fn rehydrate(
        pickle_key: &[u8; 32],
        user_id: &UserId,
        device_id: &DeviceId,
        device_data: Raw<DehydratedDeviceData>,
    ) -> Result<Self, DehydrationError> {
        let data = device_data.deserialize()?;

        match data {
            DehydratedDeviceData::V1(d) => {
                let account = InnerAccount::from_libolm_pickle(&d.device_pickle, pickle_key)?;
                Ok(Self::new_helper(account, user_id, device_id))
            }
            _ => Err(DehydrationError::Json(serde_json::Error::custom(format!(
                "Unsupported dehydrated device algorithm {:?}",
                data.algorithm()
            )))),
        }
    }

    /// Restore an account from a previously pickled one.
    ///
    /// # Arguments
    ///
    /// * `pickle` - The pickled version of the Account.
    ///
    /// * `pickle_mode` - The mode that was used to pickle the account, either
    ///   an
    /// unencrypted mode or an encrypted using passphrase.
    pub fn from_pickle(pickle: PickledAccount) -> Result<Self, PickleError> {
        let account: vodozemac::olm::Account = pickle.pickle.into();
        let identity_keys = account.identity_keys();

        Ok(Self {
<<<<<<< HEAD
            user_id: (*pickle.user_id).into(),
            device_id: (*pickle.device_id).into(),
            inner: Arc::new(Mutex::new(account)),
            identity_keys: Arc::new(identity_keys),
            shared: Arc::new(AtomicBool::from(pickle.shared)),
            uploaded_signed_key_count: Arc::new(AtomicU64::new(pickle.uploaded_signed_key_count)),
            uploaded_signed_cryptoid_count: Arc::new(AtomicU64::new(
                pickle.uploaded_signed_cryptoid_count,
            )),
            creation_local_time: pickle.creation_local_time,
=======
            static_data: StaticAccountData {
                user_id: (*pickle.user_id).into(),
                device_id: (*pickle.device_id).into(),
                identity_keys: Arc::new(identity_keys),
                creation_local_time: pickle.creation_local_time,
            },
            inner: Box::new(account),
            shared: pickle.shared,
            uploaded_signed_key_count: pickle.uploaded_signed_key_count,
>>>>>>> 45bdbf50
        })
    }

    /// Sign the device keys of the account and return them so they can be
    /// uploaded.
    pub fn device_keys(&self) -> DeviceKeys {
        let mut device_keys = self.unsigned_device_keys();

        // Create a copy of the device keys containing only fields that will
        // get signed.
        let json_device_keys =
            serde_json::to_value(&device_keys).expect("device key is always safe to serialize");
        let signature = self
            .sign_json(json_device_keys)
            .expect("Newly created device keys can always be signed");

        device_keys.signatures.add_signature(
            self.user_id().to_owned(),
            DeviceKeyId::from_parts(DeviceKeyAlgorithm::Ed25519, &self.static_data.device_id),
            signature,
        );

        device_keys
    }

    /// Bootstrap Cross-Signing
    pub async fn bootstrap_cross_signing(
        &self,
    ) -> (PrivateCrossSigningIdentity, UploadSigningKeysRequest, SignatureUploadRequest) {
        PrivateCrossSigningIdentity::with_account(self).await
    }

    /// Sign the given CrossSigning Key in place
    pub fn sign_cross_signing_key(
        &self,
        cross_signing_key: &mut CrossSigningKey,
    ) -> Result<(), SignatureError> {
        let signature = self.sign_json(serde_json::to_value(&cross_signing_key)?)?;

        cross_signing_key.signatures.add_signature(
            self.user_id().to_owned(),
            DeviceKeyId::from_parts(DeviceKeyAlgorithm::Ed25519, self.device_id()),
            signature,
        );

        Ok(())
    }

    /// Sign the given Master Key
    pub fn sign_master_key(
        &self,
        master_key: MasterPubkey,
    ) -> Result<SignatureUploadRequest, SignatureError> {
        let public_key =
            master_key.get_first_key().ok_or(SignatureError::MissingSigningKey)?.to_base64().into();

        let mut cross_signing_key: CrossSigningKey = master_key.as_ref().clone();
        cross_signing_key.signatures.clear();
        self.sign_cross_signing_key(&mut cross_signing_key)?;

        let mut user_signed_keys = SignedKeys::new();
        user_signed_keys.add_cross_signing_keys(public_key, cross_signing_key.to_raw());

        let signed_keys = [(self.user_id().to_owned(), user_signed_keys)].into();
        Ok(SignatureUploadRequest::new(signed_keys))
    }

    /// Convert a JSON value to the canonical representation and sign the JSON
    /// string.
    ///
    /// # Arguments
    ///
    /// * `json` - The value that should be converted into a canonical JSON
    /// string.
    pub fn sign_json(&self, json: Value) -> Result<Ed25519Signature, SignatureError> {
        self.inner.sign_json(json)
    }

    /// Generate, sign and prepare one-time keys to be uploaded.
    ///
    /// If no one-time keys need to be uploaded returns an empty BTreeMap.
    pub fn signed_one_time_keys(
        &self,
    ) -> BTreeMap<OwnedDeviceKeyId, Raw<ruma::encryption::OneTimeKey>> {
        let one_time_keys = self.one_time_keys();

        if one_time_keys.is_empty() {
            BTreeMap::new()
        } else {
            self.signed_keys(one_time_keys, false)
        }
    }

    /// Sign and prepare fallback keys to be uploaded.
    ///
    /// If no fallback keys need to be uploaded returns an empty BTreeMap.
    pub fn signed_fallback_keys(
        &self,
    ) -> BTreeMap<OwnedDeviceKeyId, Raw<ruma::encryption::OneTimeKey>> {
        let fallback_key = self.fallback_key();

        if fallback_key.is_empty() {
            BTreeMap::new()
        } else {
            self.signed_keys(fallback_key, true)
        }
    }

    fn signed_keys(
        &self,
        keys: HashMap<KeyId, Curve25519PublicKey>,
        fallback: bool,
    ) -> BTreeMap<OwnedDeviceKeyId, Raw<ruma::encryption::OneTimeKey>> {
        let mut keys_map = BTreeMap::new();

        for (key_id, key) in keys {
            let signed_key = self.sign_key(key, fallback);

            keys_map.insert(
                DeviceKeyId::from_parts(
                    DeviceKeyAlgorithm::SignedCurve25519,
                    key_id.to_base64().as_str().into(),
                ),
                signed_key.into_raw(),
            );
        }

        keys_map
    }

    fn sign_key(&self, key: Curve25519PublicKey, fallback: bool) -> SignedKey {
        let mut key = if fallback {
            SignedKey::new_fallback(key.to_owned())
        } else {
            SignedKey::new(key.to_owned())
        };

        let signature = self
            .sign_json(serde_json::to_value(&key).expect("Can't serialize a signed key"))
            .expect("Newly created one-time keys can always be signed");

        key.signatures_mut().add_signature(
            self.user_id().to_owned(),
            DeviceKeyId::from_parts(DeviceKeyAlgorithm::Ed25519, self.device_id()),
            signature,
        );

        key
    }

    /// Create a new session with another account given a one-time key.
    ///
    /// Returns the newly created session or a `OlmSessionError` if creating a
    /// session failed.
    ///
    /// # Arguments
    /// * `config` - The session config that should be used when creating the
    /// Session.
    /// * `identity_key` - The other account's identity/curve25519 key.
    ///
    /// * `one_time_key` - A signed one-time key that the other account
    /// created and shared with us.
    ///
    /// * `fallback_used` - Was the one-time key a fallback key.
    pub fn create_outbound_session_helper(
        &self,
        config: SessionConfig,
        identity_key: Curve25519PublicKey,
        one_time_key: Curve25519PublicKey,
        fallback_used: bool,
    ) -> Session {
        let session = self.inner.create_outbound_session(config, identity_key, one_time_key);

        let now = SecondsSinceUnixEpoch::now();
        let session_id = session.session_id();

        Session {
            user_id: self.static_data.user_id.clone(),
            device_id: self.static_data.device_id.clone(),
            our_identity_keys: self.static_data.identity_keys.clone(),
            inner: Arc::new(Mutex::new(session)),
            session_id: session_id.into(),
            sender_key: identity_key,
            created_using_fallback_key: fallback_used,
            creation_time: now,
            last_use_time: now,
        }
    }

    #[instrument(
        skip_all,
        fields(
            user_id = ?device.user_id(),
            device_id = ?device.device_id(),
            algorithms = ?device.algorithms()
        )
    )]
    fn find_pre_key_bundle(
        device: &ReadOnlyDevice,
        key_map: &BTreeMap<OwnedDeviceKeyId, Raw<ruma::encryption::OneTimeKey>>,
    ) -> Result<PrekeyBundle, SessionCreationError> {
        let mut keys = key_map.iter();

        let first_key = keys.next().ok_or_else(|| {
            SessionCreationError::OneTimeKeyMissing(
                device.user_id().to_owned(),
                device.device_id().into(),
            )
        })?;

        let first_key_id = first_key.0.to_owned();
        let first_key = OneTimeKey::deserialize(first_key_id.algorithm(), first_key.1)?;

        let result = match first_key {
            OneTimeKey::SignedKey(key) => Ok(PrekeyBundle::Olm3DH { key }),
            _ => Err(SessionCreationError::OneTimeKeyUnknown(
                device.user_id().to_owned(),
                device.device_id().into(),
            )),
        };

        trace!(?result, "Finished searching for a valid pre-key bundle");

        result
    }

    /// Create a new session with another account given a one-time key and a
    /// device.
    ///
    /// Returns the newly created session or a `OlmSessionError` if creating a
    /// session failed.
    ///
    /// # Arguments
    /// * `device` - The other account's device.
    ///
    /// * `key_map` - A map from the algorithm and device ID to the one-time key
    ///   that the other account created and shared with us.
    #[allow(clippy::result_large_err)]
    pub fn create_outbound_session(
        &self,
        device: &ReadOnlyDevice,
        key_map: &BTreeMap<OwnedDeviceKeyId, Raw<ruma::encryption::OneTimeKey>>,
    ) -> Result<Session, SessionCreationError> {
        let pre_key_bundle = Self::find_pre_key_bundle(device, key_map)?;

        match pre_key_bundle {
            PrekeyBundle::Olm3DH { key } => {
                device.verify_one_time_key(&key).map_err(|error| {
                    SessionCreationError::InvalidSignature {
                        signing_key: device.ed25519_key(),
                        one_time_key: key.clone(),
                        error,
                    }
                })?;

                let identity_key = device.curve25519_key().ok_or_else(|| {
                    SessionCreationError::DeviceMissingCurveKey(
                        device.user_id().to_owned(),
                        device.device_id().into(),
                    )
                })?;

                let is_fallback = key.fallback();
                let one_time_key = key.key();
                let config = device.olm_session_config();

                Ok(self.create_outbound_session_helper(
                    config,
                    identity_key,
                    one_time_key,
                    is_fallback,
                ))
            }
        }
    }

    /// Create a new session with another account given a pre-key Olm message.
    ///
    /// Returns the newly created session or a `OlmSessionError` if creating a
    /// session failed.
    ///
    /// # Arguments
    /// * `their_identity_key` - The other account's identity/curve25519 key.
    ///
    /// * `message` - A pre-key Olm message that was sent to us by the other
    /// account.
    #[instrument(
        skip_all,
        fields(
            message,
            session_id = message.session_id(),
            session,
        )
    )]
    pub fn create_inbound_session(
        &mut self,
        their_identity_key: Curve25519PublicKey,
        message: &PreKeyMessage,
    ) -> Result<InboundCreationResult, SessionCreationError> {
        debug!("Creating a new Olm session from a pre-key message");

        let result = self.inner.create_inbound_session(their_identity_key, message)?;
        let now = SecondsSinceUnixEpoch::now();
        let session_id = result.session.session_id();

        Span::current().record("session", debug(&result.session));

        trace!("Olm session created successfully");

        let session = Session {
            user_id: self.static_data.user_id.clone(),
            device_id: self.static_data.device_id.clone(),
            our_identity_keys: self.static_data.identity_keys.clone(),
            inner: Arc::new(Mutex::new(result.session)),
            session_id: session_id.into(),
            sender_key: their_identity_key,
            created_using_fallback_key: false,
            creation_time: now,
            last_use_time: now,
        };

        let plaintext = String::from_utf8_lossy(&result.plaintext).to_string();

        Ok(InboundCreationResult { session, plaintext })
    }

    #[cfg(any(test, feature = "testing"))]
    #[allow(dead_code)]
    /// Testing only helper to create a session for the given Account
    pub async fn create_session_for(&mut self, other: &mut Account) -> (Session, Session) {
        use ruma::events::dummy::ToDeviceDummyEventContent;

        other.generate_one_time_keys_helper(1);
        let one_time_map = other.signed_one_time_keys();
        let device = ReadOnlyDevice::from_account(other);

        let mut our_session = self.create_outbound_session(&device, &one_time_map).unwrap();

        other.mark_keys_as_published();

        let message = our_session
            .encrypt(&device, "m.dummy", ToDeviceDummyEventContent::new(), None)
            .await
            .unwrap()
            .deserialize()
            .unwrap();

        #[cfg(feature = "experimental-algorithms")]
        let content = if let ToDeviceEncryptedEventContent::OlmV2Curve25519AesSha2(c) = message {
            c
        } else {
            panic!("Invalid encrypted event algorithm {}", message.algorithm());
        };

        #[cfg(not(feature = "experimental-algorithms"))]
        let content = if let ToDeviceEncryptedEventContent::OlmV1Curve25519AesSha2(c) = message {
            c
        } else {
            panic!("Invalid encrypted event algorithm {}", message.algorithm());
        };

        let prekey = if let OlmMessage::PreKey(m) = content.ciphertext {
            m
        } else {
            panic!("Wrong Olm message type");
        };

        let our_device = ReadOnlyDevice::from_account(self);
        let other_session =
            other.create_inbound_session(our_device.curve25519_key().unwrap(), &prekey).unwrap();

        (our_session, other_session.session)
    }

<<<<<<< HEAD
    /// Gets the cryptoid associated with the room if one exists.
    pub async fn get_cryptoid_for_room(&self, room: &str) -> Option<Ed25519SecretKey> {
        let account = self.inner.lock().await;
        account.get_cryptoid_for_room(room)
    }

    /// Associates a cryptoid with this room.
    pub async fn associate_cryptoid_with_room(&self, room: &str, key: &Ed25519SecretKey) {
        let mut account = self.inner.lock().await;
        account.associate_cryptoid_with_room(room, key);
    }

    /// Claims a one-time cryptoid for this room.
    pub async fn claim_one_time_cryptoid_for_room(
        &self,
        room: &str,
        key: &str,
    ) -> Result<(), Box<dyn std::error::Error>> {
        let mut account = self.inner.lock().await;
        account.claim_one_time_cryptoid_for_room(room, key)
    }

    /// Creates a new crypto.
    pub async fn create_cryptoid(&self) -> Ed25519SecretKey {
        let mut account = self.inner.lock().await;
        account.generate_cryptoid()
=======
    async fn decrypt_olm_helper(
        &mut self,
        store: &Store,
        sender: &UserId,
        sender_key: Curve25519PublicKey,
        ciphertext: &OlmMessage,
    ) -> OlmResult<OlmDecryptionInfo> {
        let message_hash = OlmMessageHash::new(sender_key, ciphertext);

        match self.decrypt_and_parse_olm_message(store, sender, sender_key, ciphertext).await {
            Ok((session, result)) => {
                Ok(OlmDecryptionInfo { session, message_hash, result, inbound_group_session: None })
            }
            Err(OlmError::SessionWedged(user_id, sender_key)) => {
                if store.is_message_known(&message_hash).await? {
                    info!(?sender_key, "An Olm message got replayed, decryption failed");
                    Err(OlmError::ReplayedMessage(user_id, sender_key))
                } else {
                    Err(OlmError::SessionWedged(user_id, sender_key))
                }
            }
            Err(e) => Err(e),
        }
    }

    #[cfg(feature = "experimental-algorithms")]
    async fn decrypt_olm_v2(
        &mut self,
        store: &Store,
        sender: &UserId,
        content: &OlmV2Curve25519AesSha2Content,
    ) -> OlmResult<OlmDecryptionInfo> {
        self.decrypt_olm_helper(store, sender, content.sender_key, &content.ciphertext).await
    }

    #[instrument(skip_all, fields(sender, sender_key = ?content.sender_key))]
    async fn decrypt_olm_v1(
        &mut self,
        store: &Store,
        sender: &UserId,
        content: &OlmV1Curve25519AesSha2Content,
    ) -> OlmResult<OlmDecryptionInfo> {
        if content.recipient_key != self.static_data.identity_keys.curve25519 {
            warn!("Olm event doesn't contain a ciphertext for our key");

            Err(EventError::MissingCiphertext.into())
        } else {
            Box::pin(self.decrypt_olm_helper(
                store,
                sender,
                content.sender_key,
                &content.ciphertext,
            ))
            .await
        }
    }

    #[instrument(skip_all, fields(algorithm = ?event.content.algorithm()))]
    pub(crate) async fn decrypt_to_device_event(
        &mut self,
        store: &Store,
        event: &EncryptedToDeviceEvent,
    ) -> OlmResult<OlmDecryptionInfo> {
        trace!("Decrypting a to-device event");

        match &event.content {
            ToDeviceEncryptedEventContent::OlmV1Curve25519AesSha2(c) => {
                self.decrypt_olm_v1(store, &event.sender, c).await
            }
            #[cfg(feature = "experimental-algorithms")]
            ToDeviceEncryptedEventContent::OlmV2Curve25519AesSha2(c) => {
                self.decrypt_olm_v2(store, &event.sender, c).await
            }
            ToDeviceEncryptedEventContent::Unknown(_) => {
                warn!(
                    "Error decrypting an to-device event, unsupported \
                    encryption algorithm"
                );

                Err(EventError::UnsupportedAlgorithm.into())
            }
        }
    }

    /// Handles a response to a /keys/upload request.
    pub fn receive_keys_upload_response(
        &mut self,
        response: &upload_keys::v3::Response,
    ) -> OlmResult<()> {
        if !self.shared() {
            debug!("Marking account as shared");
        }
        self.mark_as_shared();

        debug!("Marking one-time keys as published");
        // First mark the current keys as published, as updating the key counts might
        // generate some new keys if we're still below the limit.
        self.mark_keys_as_published();
        self.update_key_counts(&response.one_time_key_counts, None);

        Ok(())
    }

    /// Try to decrypt an olm message, creating a new session if necessary.
    async fn decrypt_olm_message(
        &mut self,
        store: &Store,
        sender: &UserId,
        sender_key: Curve25519PublicKey,
        message: &OlmMessage,
    ) -> Result<(SessionType, String), OlmError> {
        let existing_sessions = store.get_sessions(&sender_key.to_base64()).await?;

        match message {
            OlmMessage::Normal(_) => {
                let session_ids = if let Some(sessions) = existing_sessions {
                    let sessions = &mut *sessions.lock().await;

                    // Try to decrypt the message using each Session we share with the
                    // given curve25519 sender key.
                    for session in sessions.iter_mut() {
                        if let Ok(p) = session.decrypt(message).await {
                            // success!
                            return Ok((SessionType::Existing(session.clone()), p));
                        } else {
                            // An error here is completely normal, after all we don't know
                            // which session was used to encrypt a message. We will log a
                            // warning if no session was able to decrypt the message.
                            continue;
                        }
                    }

                    // decryption wasn't successful with any of the sessions. Collect a list of
                    // session IDs to log.
                    sessions.iter().map(|s| s.session_id().to_owned()).collect()
                } else {
                    vec![]
                };

                warn!(
                    ?session_ids,
                    "Failed to decrypt a non-pre-key message with all available sessions"
                );
                Err(OlmError::SessionWedged(sender.to_owned(), sender_key))
            }

            OlmMessage::PreKey(prekey_message) => {
                // First try to decrypt using an existing session.
                if let Some(sessions) = existing_sessions {
                    for session in sessions.lock().await.iter_mut() {
                        if prekey_message.session_id() != session.session_id() {
                            // wrong session
                            continue;
                        }

                        if let Ok(p) = session.decrypt(message).await {
                            // success!
                            return Ok((SessionType::Existing(session.clone()), p));
                        }

                        // The message was intended for this session, but we weren't able to
                        // decrypt it.
                        //
                        // There's no point trying any other sessions, nor should we try to
                        // create a new one since we have already previously created a `Session`
                        // with the same keys.
                        //
                        // (Attempts to create a new session would likely fail anyway since the
                        // corresponding one-time key would've been already used up in the
                        // previous session creation operation. The one exception where this
                        // would not be so is if the fallback key was used for creating the
                        // session in lieu of an OTK.)

                        warn!(
                            session_id = session.session_id(),
                            "Failed to decrypt a pre-key message with the corresponding session"
                        );

                        return Err(OlmError::SessionWedged(
                            session.user_id.to_owned(),
                            session.sender_key(),
                        ));
                    }
                }

                // We didn't find a matching session; try to create a new session.
                let result = match self.create_inbound_session(sender_key, prekey_message) {
                    Ok(r) => r,
                    Err(e) => {
                        warn!("Failed to create a new Olm session from a pre-key message: {e:?}");
                        return Err(OlmError::SessionWedged(sender.to_owned(), sender_key));
                    }
                };

                // We need to add the new session to the session cache, otherwise
                // we might try to create the same session again.
                // TODO: separate the session cache from the storage so we only add
                // it to the cache but don't store it.
                store
                    .save_changes(Changes {
                        sessions: vec![result.session.clone()],
                        ..Default::default()
                    })
                    .await?;

                Ok((SessionType::New(result.session), result.plaintext))
            }
        }
    }

    /// Decrypt an Olm message, creating a new Olm session if necessary, and
    /// parse the result.
    #[instrument(skip(self, store, message))]
    async fn decrypt_and_parse_olm_message(
        &mut self,
        store: &Store,
        sender: &UserId,
        sender_key: Curve25519PublicKey,
        message: &OlmMessage,
    ) -> OlmResult<(SessionType, DecryptionResult)> {
        let (session, plaintext) =
            self.decrypt_olm_message(store, sender, sender_key, message).await?;

        {
            let session_id = match &session {
                SessionType::New(s) => s.session_id(),
                SessionType::Existing(s) => s.session_id(),
            };

            Span::current().record("session_id", session_id);
            trace!("Successfully decrypted an Olm message");
        }

        match self.parse_decrypted_to_device_event(store, sender, sender_key, plaintext).await {
            Ok(result) => Ok((session, result)),
            Err(e) => {
                // We might have created a new session but decryption might still
                // have failed, store it for the error case here, this is fine
                // since we don't expect this to happen often or at all.
                match session {
                    SessionType::New(s) | SessionType::Existing(s) => {
                        store.save_sessions(&[s]).await?;
                    }
                }

                warn!(
                    error = ?e,
                    "A to-device message was successfully decrypted but \
                    parsing and checking the event fields failed"
                );

                Err(e)
            }
        }
    }

    /// Parse the decrypted plaintext as JSON and verify that it wasn't
    /// forwarded by a third party.
    ///
    /// These checks are mandated by the spec[1]:
    ///
    /// > Other properties are included in order to prevent an attacker from
    /// > publishing someone else's Curve25519 keys as their own and
    /// > subsequently claiming to have sent messages which they didn't.
    /// > sender must correspond to the user who sent the event, recipient to
    /// > the local user, and recipient_keys to the local Ed25519 key.
    ///
    /// # Arguments
    ///
    /// * `sender` -  The `sender` field from the top level of the received
    ///   event.
    /// * `sender_key` - The `sender_key` from the cleartext `content` of the
    ///   received event (which should also have been used to find or establish
    ///   the Olm session that was used to decrypt the event -- so it is
    ///   guaranteed to be correct).
    /// * `plaintext` - The decrypted content of the event.
    async fn parse_decrypted_to_device_event(
        &self,
        store: &Store,
        sender: &UserId,
        sender_key: Curve25519PublicKey,
        plaintext: String,
    ) -> OlmResult<DecryptionResult> {
        let event: Box<AnyDecryptedOlmEvent> = serde_json::from_str(&plaintext)?;
        let identity_keys = &self.static_data.identity_keys;

        if event.recipient() != self.static_data.user_id {
            Err(EventError::MismatchedSender(
                event.recipient().to_owned(),
                self.static_data.user_id.clone(),
            )
            .into())
        }
        // Check that the `sender` in the decrypted to-device event matches that at the
        // top level of the encrypted event.
        else if event.sender() != sender {
            Err(EventError::MismatchedSender(event.sender().to_owned(), sender.to_owned()).into())
        } else if identity_keys.ed25519 != event.recipient_keys().ed25519 {
            Err(EventError::MismatchedKeys(
                identity_keys.ed25519.into(),
                event.recipient_keys().ed25519.into(),
            )
            .into())
        } else {
            // If this event is an `m.room_key` event, defer the check for the
            // Ed25519 key of the sender until we decrypt room events. This
            // ensures that we receive the room key even if we don't have access
            // to the device.
            if !matches!(*event, AnyDecryptedOlmEvent::RoomKey(_)) {
                let Some(device) =
                    store.get_device_from_curve_key(event.sender(), sender_key).await?
                else {
                    return Err(EventError::MissingSigningKey.into());
                };

                let Some(key) = device.ed25519_key() else {
                    return Err(EventError::MissingSigningKey.into());
                };

                if key != event.keys().ed25519 {
                    return Err(EventError::MismatchedKeys(
                        key.into(),
                        event.keys().ed25519.into(),
                    )
                    .into());
                }
            }

            Ok(DecryptionResult {
                event,
                raw_event: Raw::from_json(RawJsonValue::from_string(plaintext)?),
                sender_key,
            })
        }
    }

    /// Internal use only.
    ///
    /// Cloning should only be done for testing purposes or when we are certain
    /// that we don't want the inner state to be shared.
    #[doc(hidden)]
    pub fn deep_clone(&self) -> Self {
        // `vodozemac::Account` isn't really clonable, but... Don't tell anyone.
        Self::from_pickle(self.pickle()).unwrap()
>>>>>>> 45bdbf50
    }
}

impl PartialEq for Account {
    fn eq(&self, other: &Self) -> bool {
        self.identity_keys() == other.identity_keys() && self.shared() == other.shared()
    }
}

#[cfg(test)]
mod tests {
    use std::{
        collections::{BTreeMap, BTreeSet},
        ops::Deref,
    };

    use anyhow::Result;
    use matrix_sdk_test::async_test;
    use ruma::{
        device_id, user_id, DeviceId, DeviceKeyAlgorithm, DeviceKeyId, MilliSecondsSinceUnixEpoch,
        UserId,
    };
    use serde_json::json;

    use super::Account;
    use crate::{
        olm::SignedJsonObject,
        types::{DeviceKeys, SignedKey},
        ReadOnlyDevice,
    };

    fn user_id() -> &'static UserId {
        user_id!("@alice:localhost")
    }

    fn device_id() -> &'static DeviceId {
        device_id!("DEVICEID")
    }

    #[test]
    fn test_one_time_key_creation() -> Result<()> {
        let mut account = Account::with_device_id(user_id(), device_id());

<<<<<<< HEAD
        let (_, one_time_keys, _, _) = account.keys_for_upload().await;
        assert!(!one_time_keys.is_empty());

        let (_, second_one_time_keys, _, _) = account.keys_for_upload().await;
=======
        let (_, one_time_keys, _) = account.keys_for_upload();
        assert!(!one_time_keys.is_empty());

        let (_, second_one_time_keys, _) = account.keys_for_upload();
>>>>>>> 45bdbf50
        assert!(!second_one_time_keys.is_empty());

        let device_key_ids: BTreeSet<&DeviceKeyId> =
            one_time_keys.keys().map(Deref::deref).collect();
        let second_device_key_ids: BTreeSet<&DeviceKeyId> =
            second_one_time_keys.keys().map(Deref::deref).collect();

        assert_eq!(device_key_ids, second_device_key_ids);

        account.mark_keys_as_published();
        account.update_uploaded_key_count(50);
        account.generate_one_time_keys();

<<<<<<< HEAD
        let (_, third_one_time_keys, _, _) = account.keys_for_upload().await;
=======
        let (_, third_one_time_keys, _) = account.keys_for_upload();
>>>>>>> 45bdbf50
        assert!(third_one_time_keys.is_empty());

        account.update_uploaded_key_count(0);
        account.generate_one_time_keys();

<<<<<<< HEAD
        let (_, fourth_one_time_keys, _, _) = account.keys_for_upload().await;
=======
        let (_, fourth_one_time_keys, _) = account.keys_for_upload();
>>>>>>> 45bdbf50
        assert!(!fourth_one_time_keys.is_empty());

        let fourth_device_key_ids: BTreeSet<&DeviceKeyId> =
            fourth_one_time_keys.keys().map(Deref::deref).collect();

        assert_ne!(device_key_ids, fourth_device_key_ids);
        Ok(())
    }

    #[test]
    fn test_fallback_key_creation() -> Result<()> {
        let mut account = Account::with_device_id(user_id(), device_id());

<<<<<<< HEAD
        let (_, _, fallback_keys, _) = account.keys_for_upload().await;
=======
        let (_, _, fallback_keys) = account.keys_for_upload();
>>>>>>> 45bdbf50

        // We don't create fallback keys since we don't know if the server
        // supports them, we need to receive a sync response to decide if we're
        // going to create them or not.
        assert!(fallback_keys.is_empty());

        let one_time_keys = BTreeMap::from([(DeviceKeyAlgorithm::SignedCurve25519, 50u8.into())]);

        // A `None` here means that the server doesn't support fallback keys, no
        // fallback key gets uploaded.
<<<<<<< HEAD
        account.update_key_counts(&one_time_keys, None).await;
        let (_, _, fallback_keys, _) = account.keys_for_upload().await;
=======
        account.update_key_counts(&one_time_keys, None);
        let (_, _, fallback_keys) = account.keys_for_upload();
>>>>>>> 45bdbf50
        assert!(fallback_keys.is_empty());

        // The empty array means that the server supports fallback keys but
        // there isn't a unused fallback key on the server. This time we upload
        // a fallback key.
        let unused_fallback_keys = &[];
<<<<<<< HEAD
        account.update_key_counts(&one_time_keys, Some(unused_fallback_keys.as_ref())).await;
        let (_, _, fallback_keys, _) = account.keys_for_upload().await;
=======
        account.update_key_counts(&one_time_keys, Some(unused_fallback_keys.as_ref()));
        let (_, _, fallback_keys) = account.keys_for_upload();
>>>>>>> 45bdbf50
        assert!(!fallback_keys.is_empty());
        account.mark_keys_as_published();

        // There's an unused fallback key on the server, nothing to do here.
        let unused_fallback_keys = &[DeviceKeyAlgorithm::SignedCurve25519];
<<<<<<< HEAD
        account.update_key_counts(&one_time_keys, Some(unused_fallback_keys.as_ref())).await;
        let (_, _, fallback_keys, _) = account.keys_for_upload().await;
=======
        account.update_key_counts(&one_time_keys, Some(unused_fallback_keys.as_ref()));
        let (_, _, fallback_keys) = account.keys_for_upload();
>>>>>>> 45bdbf50
        assert!(fallback_keys.is_empty());

        Ok(())
    }

    #[test]
    fn test_fallback_key_signing() -> Result<()> {
        let key = vodozemac::Curve25519PublicKey::from_base64(
            "7PUPP6Ijt5R8qLwK2c8uK5hqCNF9tOzWYgGaAay5JBs",
        )?;
        let account = Account::with_device_id(user_id(), device_id());

        let key = account.sign_key(key, true);

        let canonical_key = key.to_canonical_json()?;

        assert_eq!(
            canonical_key,
            "{\"fallback\":true,\"key\":\"7PUPP6Ijt5R8qLwK2c8uK5hqCNF9tOzWYgGaAay5JBs\"}"
        );

        account
            .has_signed_raw(key.signatures(), &canonical_key)
            .expect("Couldn't verify signature");

        let device = ReadOnlyDevice::from_account(&account);
        device.verify_one_time_key(&key).expect("The device can verify its own signature");

        Ok(())
    }

    #[test]
    fn test_account_and_device_creation_timestamp() -> Result<()> {
        let now = MilliSecondsSinceUnixEpoch::now();
        let account = Account::with_device_id(user_id(), device_id());
        let then = MilliSecondsSinceUnixEpoch::now();

        assert!(account.creation_local_time() >= now);
        assert!(account.creation_local_time() <= then);

        let device = ReadOnlyDevice::from_account(&account);
        assert_eq!(account.creation_local_time(), device.first_time_seen_ts());

        Ok(())
    }

    #[async_test]
    async fn fallback_key_signature_verification() -> Result<()> {
        let fallback_key = json!({
            "fallback": true,
            "key": "XPFqtLvBepBmW6jSAbBuJbhEpprBhQOX1IjUu+cnMF4",
            "signatures": {
                "@dkasak_c:matrix.org": {
                    "ed25519:EXPDYDPWZH": "RJCBMJPL5hvjxgq8rmLmqkNOuPsaan7JeL1wsE+gW6R39G894lb2sBmzapHeKCn/KFjmkonPLkICApRDS+zyDw"
                }
            }
        });

        let device_keys = json!({
            "algorithms": [
                "m.olm.v1.curve25519-aes-sha2",
                "m.megolm.v1.aes-sha2"
            ],
            "device_id": "EXPDYDPWZH",
            "keys": {
                "curve25519:EXPDYDPWZH": "k7f3igo0Vrdm88JSSA5d3OCuUfHYELChB2b57aOROB8",
                "ed25519:EXPDYDPWZH": "GdjYI8fxs175gSpYRJkyN6FRfvcyTsNOhJ2OR/Ggp+E"
            },
            "signatures": {
                "@dkasak_c:matrix.org": {
                    "ed25519:EXPDYDPWZH": "kzrtfQMbJXWXQ1uzhybtwFnGk0JJBS4Mg8VPMusMu6U8MPJccwoHVZKo5+owuHTzIodI+GZYqLmMSzvfvsChAA"
                }
            },
            "user_id": "@dkasak_c:matrix.org",
            "unsigned": {}
        });

        let device_keys: DeviceKeys = serde_json::from_value(device_keys).unwrap();
        let device = ReadOnlyDevice::try_from(&device_keys).unwrap();
        let fallback_key: SignedKey = serde_json::from_value(fallback_key).unwrap();

        device
            .verify_one_time_key(&fallback_key)
            .expect("The fallback key should pass the signature verification");

        Ok(())
    }
}<|MERGE_RESOLUTION|>--- conflicted
+++ resolved
@@ -176,7 +176,6 @@
         &EventEncryptionAlgorithm::MegolmV2AesSha2,
     ];
 
-    /// Create a group session pair.
     ///
     /// This session pair can be used to encrypt and decrypt messages meant for
     /// a large group of participants.
@@ -230,30 +229,12 @@
     /// settings.
     pub async fn create_group_session_pair_with_defaults(
         &self,
-<<<<<<< HEAD
-        response: &upload_keys::unstable::Response,
-    ) -> OlmResult<()> {
-        if !self.inner.shared() {
-            debug!("Marking account as shared");
-        }
-        self.inner.mark_as_shared();
-
-        debug!("Marking one-time keys as published");
-        // First mark the current keys as published, as updating the key counts might
-        // generate some new keys if we're still below the limit.
-        self.inner.mark_keys_as_published().await;
-        self.inner.mark_cryptoids_as_published().await;
-        self.update_key_counts(&response.one_time_key_counts, None).await;
-        self.update_cryptoid_counts(&response.one_time_cryptoid_counts).await;
-        self.store.save_account(self.inner.clone()).await?;
-=======
         room_id: &RoomId,
     ) -> (OutboundGroupSession, InboundGroupSession) {
         self.create_group_session_pair(room_id, EncryptionSettings::default())
             .await
             .expect("Can't create default group session pair")
     }
->>>>>>> 45bdbf50
 
     /// Get the key ID of our Ed25519 signing key.
     pub fn signing_key_id(&self) -> OwnedDeviceKeyId {
@@ -346,6 +327,7 @@
     /// needs to set this for us, depending on the count we will suggest the
     /// client to upload new keys.
     uploaded_signed_key_count: u64,
+    uploaded_signed_cryptoid_count: u64,
 }
 
 impl Deref for Account {
@@ -354,112 +336,6 @@
     fn deref(&self) -> &Self::Target {
         &self.static_data
     }
-<<<<<<< HEAD
-
-    /// Parse the decrypted plaintext as JSON and verify that it wasn't
-    /// forwarded by a third party.
-    ///
-    /// These checks are mandated by the spec[1]:
-    ///
-    /// > Other properties are included in order to prevent an attacker from
-    /// > publishing someone else's Curve25519 keys as their own and
-    /// > subsequently claiming to have sent messages which they didn't.
-    /// > sender must correspond to the user who sent the event, recipient to
-    /// > the local user, and recipient_keys to the local Ed25519 key.
-    ///
-    /// # Arguments
-    ///
-    /// * `sender` -  The `sender` field from the top level of the received
-    ///   event.
-    /// * `sender_key` - The `sender_key` from the cleartext `content` of the
-    ///   received event (which should also have been used to find or establish
-    ///   the Olm session that was used to decrypt the event -- so it is
-    ///   guaranteed to be correct).
-    /// * `plaintext` - The decrypted content of the event.
-    async fn parse_decrypted_to_device_event(
-        &self,
-        sender: &UserId,
-        sender_key: Curve25519PublicKey,
-        plaintext: String,
-    ) -> OlmResult<DecryptionResult> {
-        let event: Box<AnyDecryptedOlmEvent> = serde_json::from_str(&plaintext)?;
-        let identity_keys = self.inner.identity_keys();
-
-        if event.recipient() != self.user_id() {
-            Err(EventError::MismatchedSender(
-                event.recipient().to_owned(),
-                self.user_id().to_owned(),
-            )
-            .into())
-        }
-        // Check that the `sender` in the decrypted to-device event matches that at the
-        // top level of the encrypted event.
-        else if event.sender() != sender {
-            Err(EventError::MismatchedSender(event.sender().to_owned(), sender.to_owned()).into())
-        } else if identity_keys.ed25519 != event.recipient_keys().ed25519 {
-            Err(EventError::MismatchedKeys(
-                identity_keys.ed25519.into(),
-                event.recipient_keys().ed25519.into(),
-            )
-            .into())
-        } else {
-            // If this event is an `m.room_key` event, defer the check for the
-            // Ed25519 key of the sender until we decrypt room events. This
-            // ensures that we receive the room key even if we don't have access
-            // to the device.
-            if !matches!(*event, AnyDecryptedOlmEvent::RoomKey(_)) {
-                let Some(device) =
-                    self.store.get_device_from_curve_key(event.sender(), sender_key).await?
-                else {
-                    return Err(EventError::MissingSigningKey.into());
-                };
-
-                let Some(key) = device.ed25519_key() else {
-                    return Err(EventError::MissingSigningKey.into());
-                };
-
-                if key != event.keys().ed25519 {
-                    return Err(EventError::MismatchedKeys(
-                        key.into(),
-                        event.keys().ed25519.into(),
-                    )
-                    .into());
-                }
-            }
-
-            Ok(DecryptionResult {
-                event,
-                raw_event: Raw::from_json(RawJsonValue::from_string(plaintext)?),
-                sender_key,
-            })
-        }
-    }
-}
-
-/// Account holding identity keys for which sessions can be created.
-///
-/// An account is the central identity for encrypted communication between two
-/// devices.
-#[derive(Clone)]
-pub struct ReadOnlyAccount {
-    /// The user_id this account belongs to
-    pub user_id: OwnedUserId,
-    /// The device_id of this entry
-    pub device_id: OwnedDeviceId,
-    inner: Arc<Mutex<InnerAccount>>,
-    /// The associated identity keys
-    pub identity_keys: Arc<IdentityKeys>,
-    shared: Arc<AtomicBool>,
-    /// The number of signed one-time keys we have uploaded to the server. If
-    /// this is None, no action will be taken. After a sync request the client
-    /// needs to set this for us, depending on the count we will suggest the
-    /// client to upload new keys.
-    uploaded_signed_key_count: Arc<AtomicU64>,
-    uploaded_signed_cryptoid_count: Arc<AtomicU64>,
-    // The creation time of the account in milliseconds since epoch.
-    creation_local_time: MilliSecondsSinceUnixEpoch,
-=======
->>>>>>> 45bdbf50
 }
 
 /// A pickled version of an `Account`.
@@ -503,6 +379,7 @@
 
 pub type OneTimeKeys = BTreeMap<OwnedDeviceKeyId, Raw<ruma::encryption::OneTimeKey>>;
 pub type FallbackKeys = OneTimeKeys;
+pub type OneTimeCryptoIDs = BTreeMap<OwnedDeviceKeyId, Raw<ruma::encryption::OneTimeCryptoID>>;
 
 impl Account {
     fn new_helper(mut account: InnerAccount, user_id: &UserId, device_id: &DeviceId) -> Self {
@@ -524,16 +401,6 @@
         account.generate_one_time_cryptoids(account.max_number_of_one_time_cryptoids());
 
         Self {
-<<<<<<< HEAD
-            user_id: user_id.into(),
-            device_id: device_id.into(),
-            inner: Arc::new(Mutex::new(account)),
-            identity_keys: Arc::new(identity_keys),
-            shared: Arc::new(AtomicBool::new(false)),
-            uploaded_signed_key_count: Arc::new(AtomicU64::new(0)),
-            uploaded_signed_cryptoid_count: Arc::new(AtomicU64::new(0)),
-            creation_local_time: MilliSecondsSinceUnixEpoch::now(),
-=======
             static_data: StaticAccountData {
                 user_id: user_id.into(),
                 device_id: device_id.into(),
@@ -543,7 +410,7 @@
             inner: Box::new(account),
             shared: false,
             uploaded_signed_key_count: 0,
->>>>>>> 45bdbf50
+            uploaded_signed_cryptoid_count: 0,
         }
     }
 
@@ -588,13 +455,13 @@
     /// # Arguments
     ///
     /// * `new_count` - The new count that was reported by the server.
-    pub fn update_uploaded_cryptoid_count(&self, new_count: u64) {
-        self.uploaded_signed_cryptoid_count.store(new_count, Ordering::SeqCst);
+    pub fn update_uploaded_cryptoid_count(&mut self, new_count: u64) {
+        self.uploaded_signed_cryptoid_count = new_count;
     }
 
     /// Get the currently known uploaded cryptoid count.
     pub fn uploaded_cryptoid_count(&self) -> u64 {
-        self.uploaded_signed_cryptoid_count.load(Ordering::SeqCst)
+        self.uploaded_signed_cryptoid_count
     }
 
     /// Has the account been shared with the server.
@@ -697,14 +564,13 @@
         }
     }
 
-<<<<<<< HEAD
     /// Get the one-time cryptoids of the account.
     ///
     /// This can be empty, keys need to be generated first.
-    pub async fn one_time_cryptoids(
+    pub fn one_time_cryptoids(
         &self,
     ) -> BTreeMap<OwnedDeviceKeyId, Raw<ruma::encryption::OneTimeCryptoID>> {
-        let one_time_keys = self.inner.lock().await.one_time_cryptoids();
+        let one_time_keys = self.inner.one_time_cryptoids();
 
         if one_time_keys.is_empty() {
             BTreeMap::new()
@@ -733,21 +599,21 @@
     }
 
     /// Generate count number of one-time cryptoids.
-    pub async fn generate_one_time_cryptoids_helper(
-        &self,
+    pub fn generate_one_time_cryptoids_helper(
+        &mut self,
         count: usize,
     ) -> OneTimeCryptoIDGenerationResult {
-        self.inner.lock().await.generate_one_time_cryptoids(count)
+        self.inner.generate_one_time_cryptoids(count)
     }
 
     /// Get the maximum number of one-time cryptoids the account can hold.
-    pub async fn max_one_time_cryptoids(&self) -> usize {
-        self.inner.lock().await.max_number_of_one_time_cryptoids()
+    pub fn max_one_time_cryptoids(&self) -> usize {
+        self.inner.max_number_of_one_time_cryptoids()
     }
 
     /// Mark the current set of one-time cryptoids as being published.
-    pub async fn mark_cryptoids_as_published(&self) {
-        self.inner.lock().await.mark_cryptoids_as_published();
+    pub fn mark_cryptoids_as_published(&mut self) {
+        self.inner.mark_cryptoids_as_published();
     }
 
     /// Get a tuple of device, one-time, and fallback keys that need to be
@@ -755,15 +621,15 @@
     ///
     /// If no keys need to be uploaded the `DeviceKeys` will be `None` and the
     /// one-time and fallback keys maps will be empty.
-    pub async fn cryptoids_for_upload(
+    pub fn cryptoids_for_upload(
         &self,
     ) -> BTreeMap<OwnedDeviceKeyId, Raw<ruma::encryption::OneTimeCryptoID>> {
-        let one_time_keys = self.one_time_cryptoids().await;
+        let one_time_keys = self.one_time_cryptoids();
         one_time_keys
     }
 
-    pub(crate) async fn update_cryptoid_counts(
-        &self,
+    pub(crate) fn update_cryptoid_counts(
+        &mut self,
         one_time_cryptoid_counts: &BTreeMap<DeviceKeyAlgorithm, UInt>,
     ) {
         debug!("Updated cryptoID counts: {:?}", one_time_cryptoid_counts);
@@ -782,7 +648,7 @@
             }
 
             self.update_uploaded_cryptoid_count(count);
-            self.generate_one_time_cryptoids().await;
+            self.generate_one_time_cryptoids();
         }
     }
 
@@ -795,13 +661,13 @@
     /// Generally `Some` means that keys should be uploaded, while `None` means
     /// that keys should not be uploaded.
     #[instrument(skip_all)]
-    pub async fn generate_one_time_cryptoids(&self) -> Option<u64> {
+    pub fn generate_one_time_cryptoids(&mut self) -> Option<u64> {
         // Only generate one-time keys if there aren't any, otherwise the caller
         // might have failed to upload them the last time this method was
         // called.
-        if self.one_time_cryptoids().await.is_empty() {
+        if self.one_time_cryptoids().is_empty() {
             let count = self.uploaded_cryptoid_count();
-            let max_keys = self.max_one_time_cryptoids().await;
+            let max_keys = self.max_one_time_cryptoids();
 
             if count >= max_keys as u64 {
                 return None;
@@ -810,7 +676,7 @@
             let key_count = (max_keys as u64) - count;
             let key_count: usize = key_count.try_into().unwrap_or(max_keys);
 
-            let result = self.generate_one_time_cryptoids_helper(key_count).await;
+            let result = self.generate_one_time_cryptoids_helper(key_count);
 
             debug!(
                 count = key_count,
@@ -825,16 +691,9 @@
         }
     }
 
-    pub(crate) async fn generate_fallback_key_helper(&self) {
-        let mut account = self.inner.lock().await;
-
-        if account.fallback_key().is_empty() {
-            let removed_fallback_key = account.generate_fallback_key();
-=======
     pub(crate) fn generate_fallback_key_helper(&mut self) {
         if self.inner.fallback_key().is_empty() {
             let removed_fallback_key = self.inner.generate_fallback_key();
->>>>>>> 45bdbf50
 
             debug!(
                 ?removed_fallback_key,
@@ -852,27 +711,14 @@
     ///
     /// If no keys need to be uploaded the `DeviceKeys` will be `None` and the
     /// one-time and fallback keys maps will be empty.
-<<<<<<< HEAD
-    pub async fn keys_for_upload(
+    pub fn keys_for_upload(
         &self,
-    ) -> (
-        Option<DeviceKeys>,
-        BTreeMap<OwnedDeviceKeyId, Raw<ruma::encryption::OneTimeKey>>,
-        BTreeMap<OwnedDeviceKeyId, Raw<ruma::encryption::OneTimeKey>>,
-        BTreeMap<OwnedDeviceKeyId, Raw<ruma::encryption::OneTimeCryptoID>>,
-    ) {
-        let device_keys = if !self.shared() { Some(self.device_keys().await) } else { None };
-
-        let one_time_keys = self.signed_one_time_keys().await;
-        let fallback_keys = self.signed_fallback_keys().await;
-        let one_time_cryptoids = self.one_time_cryptoids().await;
-=======
-    pub fn keys_for_upload(&self) -> (Option<DeviceKeys>, OneTimeKeys, FallbackKeys) {
+    ) -> (Option<DeviceKeys>, OneTimeKeys, FallbackKeys, OneTimeCryptoIDs) {
         let device_keys = self.shared().not().then(|| self.device_keys());
 
         let one_time_keys = self.signed_one_time_keys();
         let fallback_keys = self.signed_fallback_keys();
->>>>>>> 45bdbf50
+        let one_time_cryptoids = self.one_time_cryptoids();
 
         (device_keys, one_time_keys, fallback_keys, one_time_cryptoids)
     }
@@ -899,12 +745,8 @@
             pickle,
             shared: self.shared(),
             uploaded_signed_key_count: self.uploaded_key_count(),
-<<<<<<< HEAD
             uploaded_signed_cryptoid_count: self.uploaded_cryptoid_count(),
-            creation_local_time: self.creation_local_time,
-=======
             creation_local_time: self.static_data.creation_local_time,
->>>>>>> 45bdbf50
         }
     }
 
@@ -952,18 +794,6 @@
         let identity_keys = account.identity_keys();
 
         Ok(Self {
-<<<<<<< HEAD
-            user_id: (*pickle.user_id).into(),
-            device_id: (*pickle.device_id).into(),
-            inner: Arc::new(Mutex::new(account)),
-            identity_keys: Arc::new(identity_keys),
-            shared: Arc::new(AtomicBool::from(pickle.shared)),
-            uploaded_signed_key_count: Arc::new(AtomicU64::new(pickle.uploaded_signed_key_count)),
-            uploaded_signed_cryptoid_count: Arc::new(AtomicU64::new(
-                pickle.uploaded_signed_cryptoid_count,
-            )),
-            creation_local_time: pickle.creation_local_time,
-=======
             static_data: StaticAccountData {
                 user_id: (*pickle.user_id).into(),
                 device_id: (*pickle.device_id).into(),
@@ -973,7 +803,7 @@
             inner: Box::new(account),
             shared: pickle.shared,
             uploaded_signed_key_count: pickle.uploaded_signed_key_count,
->>>>>>> 45bdbf50
+            uploaded_signed_cryptoid_count: pickle.uploaded_signed_cryptoid_count,
         })
     }
 
@@ -1348,34 +1178,30 @@
         (our_session, other_session.session)
     }
 
-<<<<<<< HEAD
     /// Gets the cryptoid associated with the room if one exists.
-    pub async fn get_cryptoid_for_room(&self, room: &str) -> Option<Ed25519SecretKey> {
-        let account = self.inner.lock().await;
-        account.get_cryptoid_for_room(room)
+    pub fn get_cryptoid_for_room(&self, room: &str) -> Option<Ed25519SecretKey> {
+        self.inner.get_cryptoid_for_room(room)
     }
 
     /// Associates a cryptoid with this room.
-    pub async fn associate_cryptoid_with_room(&self, room: &str, key: &Ed25519SecretKey) {
-        let mut account = self.inner.lock().await;
-        account.associate_cryptoid_with_room(room, key);
+    pub fn associate_cryptoid_with_room(&mut self, room: &str, key: &Ed25519SecretKey) {
+        self.inner.associate_cryptoid_with_room(room, key);
     }
 
     /// Claims a one-time cryptoid for this room.
-    pub async fn claim_one_time_cryptoid_for_room(
-        &self,
+    pub fn claim_one_time_cryptoid_for_room(
+        &mut self,
         room: &str,
         key: &str,
     ) -> Result<(), Box<dyn std::error::Error>> {
-        let mut account = self.inner.lock().await;
-        account.claim_one_time_cryptoid_for_room(room, key)
+        self.inner.claim_one_time_cryptoid_for_room(room, key)
     }
 
     /// Creates a new crypto.
-    pub async fn create_cryptoid(&self) -> Ed25519SecretKey {
-        let mut account = self.inner.lock().await;
-        account.generate_cryptoid()
-=======
+    pub fn create_cryptoid(&mut self) -> Ed25519SecretKey {
+        self.inner.generate_cryptoid()
+    }
+
     async fn decrypt_olm_helper(
         &mut self,
         store: &Store,
@@ -1463,7 +1289,7 @@
     /// Handles a response to a /keys/upload request.
     pub fn receive_keys_upload_response(
         &mut self,
-        response: &upload_keys::v3::Response,
+        response: &upload_keys::unstable::Response,
     ) -> OlmResult<()> {
         if !self.shared() {
             debug!("Marking account as shared");
@@ -1474,7 +1300,9 @@
         // First mark the current keys as published, as updating the key counts might
         // generate some new keys if we're still below the limit.
         self.mark_keys_as_published();
+        self.mark_cryptoids_as_published();
         self.update_key_counts(&response.one_time_key_counts, None);
+        self.update_cryptoid_counts(&response.one_time_cryptoid_counts);
 
         Ok(())
     }
@@ -1720,7 +1548,6 @@
     pub fn deep_clone(&self) -> Self {
         // `vodozemac::Account` isn't really clonable, but... Don't tell anyone.
         Self::from_pickle(self.pickle()).unwrap()
->>>>>>> 45bdbf50
     }
 }
 
@@ -1764,17 +1591,10 @@
     fn test_one_time_key_creation() -> Result<()> {
         let mut account = Account::with_device_id(user_id(), device_id());
 
-<<<<<<< HEAD
-        let (_, one_time_keys, _, _) = account.keys_for_upload().await;
+        let (_, one_time_keys, _, _) = account.keys_for_upload();
         assert!(!one_time_keys.is_empty());
 
-        let (_, second_one_time_keys, _, _) = account.keys_for_upload().await;
-=======
-        let (_, one_time_keys, _) = account.keys_for_upload();
-        assert!(!one_time_keys.is_empty());
-
-        let (_, second_one_time_keys, _) = account.keys_for_upload();
->>>>>>> 45bdbf50
+        let (_, second_one_time_keys, _, _) = account.keys_for_upload();
         assert!(!second_one_time_keys.is_empty());
 
         let device_key_ids: BTreeSet<&DeviceKeyId> =
@@ -1788,21 +1608,13 @@
         account.update_uploaded_key_count(50);
         account.generate_one_time_keys();
 
-<<<<<<< HEAD
-        let (_, third_one_time_keys, _, _) = account.keys_for_upload().await;
-=======
-        let (_, third_one_time_keys, _) = account.keys_for_upload();
->>>>>>> 45bdbf50
+        let (_, third_one_time_keys, _, _) = account.keys_for_upload();
         assert!(third_one_time_keys.is_empty());
 
         account.update_uploaded_key_count(0);
         account.generate_one_time_keys();
 
-<<<<<<< HEAD
-        let (_, fourth_one_time_keys, _, _) = account.keys_for_upload().await;
-=======
-        let (_, fourth_one_time_keys, _) = account.keys_for_upload();
->>>>>>> 45bdbf50
+        let (_, fourth_one_time_keys, _, _) = account.keys_for_upload();
         assert!(!fourth_one_time_keys.is_empty());
 
         let fourth_device_key_ids: BTreeSet<&DeviceKeyId> =
@@ -1816,11 +1628,7 @@
     fn test_fallback_key_creation() -> Result<()> {
         let mut account = Account::with_device_id(user_id(), device_id());
 
-<<<<<<< HEAD
-        let (_, _, fallback_keys, _) = account.keys_for_upload().await;
-=======
-        let (_, _, fallback_keys) = account.keys_for_upload();
->>>>>>> 45bdbf50
+        let (_, _, fallback_keys, _) = account.keys_for_upload();
 
         // We don't create fallback keys since we don't know if the server
         // supports them, we need to receive a sync response to decide if we're
@@ -1831,38 +1639,23 @@
 
         // A `None` here means that the server doesn't support fallback keys, no
         // fallback key gets uploaded.
-<<<<<<< HEAD
-        account.update_key_counts(&one_time_keys, None).await;
-        let (_, _, fallback_keys, _) = account.keys_for_upload().await;
-=======
         account.update_key_counts(&one_time_keys, None);
-        let (_, _, fallback_keys) = account.keys_for_upload();
->>>>>>> 45bdbf50
+        let (_, _, fallback_keys, _) = account.keys_for_upload();
         assert!(fallback_keys.is_empty());
 
         // The empty array means that the server supports fallback keys but
         // there isn't a unused fallback key on the server. This time we upload
         // a fallback key.
         let unused_fallback_keys = &[];
-<<<<<<< HEAD
-        account.update_key_counts(&one_time_keys, Some(unused_fallback_keys.as_ref())).await;
-        let (_, _, fallback_keys, _) = account.keys_for_upload().await;
-=======
         account.update_key_counts(&one_time_keys, Some(unused_fallback_keys.as_ref()));
-        let (_, _, fallback_keys) = account.keys_for_upload();
->>>>>>> 45bdbf50
+        let (_, _, fallback_keys, _) = account.keys_for_upload();
         assert!(!fallback_keys.is_empty());
         account.mark_keys_as_published();
 
         // There's an unused fallback key on the server, nothing to do here.
         let unused_fallback_keys = &[DeviceKeyAlgorithm::SignedCurve25519];
-<<<<<<< HEAD
-        account.update_key_counts(&one_time_keys, Some(unused_fallback_keys.as_ref())).await;
-        let (_, _, fallback_keys, _) = account.keys_for_upload().await;
-=======
         account.update_key_counts(&one_time_keys, Some(unused_fallback_keys.as_ref()));
-        let (_, _, fallback_keys) = account.keys_for_upload();
->>>>>>> 45bdbf50
+        let (_, _, fallback_keys, _) = account.keys_for_upload();
         assert!(fallback_keys.is_empty());
 
         Ok(())
