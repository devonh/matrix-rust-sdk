// Copyright 2020 The Matrix.org Foundation C.I.C.
//
// Licensed under the Apache License, Version 2.0 (the "License");
// you may not use this file except in compliance with the License.
// You may obtain a copy of the License at
//
//     http://www.apache.org/licenses/LICENSE-2.0
//
// Unless required by applicable law or agreed to in writing, software
// distributed under the License is distributed on an "AS IS" BASIS,
// WITHOUT WARRANTIES OR CONDITIONS OF ANY KIND, either express or implied.
// See the License for the specific language governing permissions and
// limitations under the License.

use std::{collections::BTreeMap, convert::TryInto};

use ruma::{
    events::forwarded_room_key::{
        ToDeviceForwardedRoomKeyEventContent, ToDeviceForwardedRoomKeyEventContentInit,
    },
    DeviceKeyAlgorithm, EventEncryptionAlgorithm, RoomId,
};
use serde::{Deserialize, Serialize};
use zeroize::Zeroize;

mod inbound;
mod outbound;

pub use inbound::{InboundGroupSession, InboundGroupSessionPickle, PickledInboundGroupSession};
pub use outbound::{
    EncryptionSettings, OutboundGroupSession, PickledOutboundGroupSession, ShareInfo, ShareState,
};

/// The private session key of a group session.
/// Can be used to create a new inbound group session.
#[derive(Clone, Debug, Serialize, Deserialize, Zeroize)]
#[zeroize(drop)]
pub struct GroupSessionKey(pub String);

/// The exported version of an private session key of a group session.
/// Can be used to create a new inbound group session.
#[derive(Clone, Debug, Serialize, Deserialize, PartialEq, Zeroize)]
#[zeroize(drop)]
pub struct ExportedGroupSessionKey(pub String);

/// An exported version of an `InboundGroupSession`
///
/// This can be used to share the `InboundGroupSession` in an exported file.
#[derive(Clone, Debug, Deserialize, Serialize, PartialEq)]
pub struct ExportedRoomKey {
    /// The encryption algorithm that the session uses.
    pub algorithm: EventEncryptionAlgorithm,

    /// The room where the session is used.
    pub room_id: Box<RoomId>,

    /// The Curve25519 key of the device which initiated the session originally.
    pub sender_key: String,

    /// The ID of the session that the key is for.
    pub session_id: String,

    /// The key for the session.
    pub session_key: ExportedGroupSessionKey,

    /// The Ed25519 key of the device which initiated the session originally.
    #[serde(default)]
    pub sender_claimed_keys: BTreeMap<DeviceKeyAlgorithm, String>,

    /// Chain of Curve25519 keys through which this session was forwarded, via
    /// m.forwarded_room_key events.
    #[serde(default)]
    pub forwarding_curve25519_key_chain: Vec<String>,
}

/// A backed up version of an `InboundGroupSession`
///
/// This can be used to backup the `InboundGroupSession` to the server.
#[derive(Clone, Debug, Deserialize, Serialize, PartialEq)]
pub struct BackedUpRoomKey {
    /// The encryption algorithm that the session uses.
    pub algorithm: EventEncryptionAlgorithm,

    /// The Curve25519 key of the device which initiated the session originally.
    pub sender_key: String,

    /// The key for the session.
    pub session_key: ExportedGroupSessionKey,

    /// The Ed25519 key of the device which initiated the session originally.
    pub sender_claimed_keys: BTreeMap<DeviceKeyAlgorithm, String>,

    /// Chain of Curve25519 keys through which this session was forwarded, via
    /// m.forwarded_room_key events.
    pub forwarding_curve25519_key_chain: Vec<String>,
}

impl TryInto<ToDeviceForwardedRoomKeyEventContent> for ExportedRoomKey {
    type Error = ();

    /// Convert an exported room key into a content for a forwarded room key
    /// event.
    ///
    /// This will fail if the exported room key has multiple sender claimed keys
    /// or if the algorithm of the claimed sender key isn't
    /// `DeviceKeyAlgorithm::Ed25519`.
    fn try_into(self) -> Result<ToDeviceForwardedRoomKeyEventContent, Self::Error> {
        if self.sender_claimed_keys.len() != 1 {
            Err(())
        } else {
            let (algorithm, claimed_key) = self.sender_claimed_keys.iter().next().ok_or(())?;

            if algorithm != &DeviceKeyAlgorithm::Ed25519 {
                return Err(());
            }

            Ok(ToDeviceForwardedRoomKeyEventContentInit {
                algorithm: self.algorithm,
                room_id: self.room_id,
                sender_key: self.sender_key,
                session_id: self.session_id,
                session_key: self.session_key.0.clone(),
                sender_claimed_ed25519_key: claimed_key.to_owned(),
                forwarding_curve25519_key_chain: self.forwarding_curve25519_key_chain,
            }
            .into())
        }
    }
}

impl From<ExportedRoomKey> for BackedUpRoomKey {
    fn from(k: ExportedRoomKey) -> Self {
        Self {
            algorithm: k.algorithm,
            sender_key: k.sender_key,
            session_key: k.session_key,
            sender_claimed_keys: k.sender_claimed_keys,
            forwarding_curve25519_key_chain: k.forwarding_curve25519_key_chain,
        }
    }
}

impl From<ToDeviceForwardedRoomKeyEventContent> for ExportedRoomKey {
    /// Convert the content of a forwarded room key into a exported room key.
    fn from(forwarded_key: ToDeviceForwardedRoomKeyEventContent) -> Self {
        let mut sender_claimed_keys: BTreeMap<DeviceKeyAlgorithm, String> = BTreeMap::new();
        sender_claimed_keys
            .insert(DeviceKeyAlgorithm::Ed25519, forwarded_key.sender_claimed_ed25519_key);

        Self {
            algorithm: forwarded_key.algorithm,
            room_id: forwarded_key.room_id,
            session_id: forwarded_key.session_id,
            forwarding_curve25519_key_chain: forwarded_key.forwarding_curve25519_key_chain,
            sender_claimed_keys,
            sender_key: forwarded_key.sender_key,
            session_key: ExportedGroupSessionKey(forwarded_key.session_key),
        }
    }
}

#[cfg(target_os = "linux")]
#[cfg(test)]
mod test {
    use matrix_sdk_test::async_test;
    use std::{
        sync::Arc,
        time::Duration,
    };

<<<<<<< HEAD
    use matrix_sdk_common::instant::Instant;

    use ruma::{events::room::message::RoomMessageEventContent, room_id, user_id};
=======
    use ruma::{device_id, events::room::message::RoomMessageEventContent, room_id, user_id};
>>>>>>> 8494f105

    use super::EncryptionSettings;
    use crate::{MegolmError, ReadOnlyAccount};

    #[async_test]
    async fn expiration() -> Result<(), MegolmError> {
        let settings = EncryptionSettings { rotation_period_msgs: 1, ..Default::default() };

        let account = ReadOnlyAccount::new(user_id!("@alice:example.org"), device_id!("DEVICEID"));
        let (session, _) = account
            .create_group_session_pair(room_id!("!test_room:example.org"), settings)
            .await
            .unwrap();

        assert!(!session.expired());
        let _ = session
            .encrypt(
                serde_json::to_value(RoomMessageEventContent::text_plain("Test message"))?,
                "m.room.message",
            )
            .await;
        assert!(session.expired());

        let settings = EncryptionSettings {
            rotation_period: Duration::from_millis(100),
            ..Default::default()
        };

        let (mut session, _) = account
            .create_group_session_pair(room_id!("!test_room:example.org"), settings)
            .await
            .unwrap();

        assert!(!session.expired());
        session.creation_time = Arc::new(Instant::now() - Duration::from_secs(60 * 60));
        assert!(session.expired());

        Ok(())
    }
}<|MERGE_RESOLUTION|>--- conflicted
+++ resolved
@@ -168,13 +168,8 @@
         time::Duration,
     };
 
-<<<<<<< HEAD
     use matrix_sdk_common::instant::Instant;
-
-    use ruma::{events::room::message::RoomMessageEventContent, room_id, user_id};
-=======
     use ruma::{device_id, events::room::message::RoomMessageEventContent, room_id, user_id};
->>>>>>> 8494f105
 
     use super::EncryptionSettings;
     use crate::{MegolmError, ReadOnlyAccount};
