[workspace]
members = [
    "benchmarks",
    "bindings/matrix-sdk-crypto-ffi",
    "bindings/matrix-sdk-ffi",
    "crates/*",
    "testing/*",
    "examples/*",
    "uniffi-bindgen",
    "xtask",
]
# xtask, testing and the bindings should only be built when invoked explicitly.
default-members = ["benchmarks", "crates/*"]
resolver = "2"

[workspace.package]
rust-version = "1.70"

[workspace.dependencies]
anyhow = "1.0.68"
assert-json-diff = "2"
assert_matches = "1.5.0"
assert_matches2 = "0.1.1"
async-rx = "0.1.3"
async-stream = "0.3.3"
async-trait = "0.1.60"
as_variant = "1.2.0"
base64 = "0.21.0"
byteorder = "1.4.3"
eyeball = { version = "0.8.7", features = ["tracing"] }
eyeball-im = { version = "0.4.1", features = ["tracing"] }
eyeball-im-util = "0.5.1"
futures-core = "0.3.28"
futures-executor = "0.3.21"
futures-util = { version = "0.3.26", default-features = false, features = ["alloc"] }
http = "0.2.6"
<<<<<<< HEAD
itertools = "0.11.0"
#ruma = { git = "https://github.com/ruma/ruma", rev = "f0c458dcfa6a27f4945cab520fd9dabc366080bf", features = ["client-api-c", "compat-upload-signatures", "compat-user-id"] }
ruma = { path = "../ruma/crates/ruma/", features = ["client-api-c", "compat-upload-signatures", "compat-user-id"] }
#ruma-common = { git = "https://github.com/ruma/ruma", rev = "f0c458dcfa6a27f4945cab520fd9dabc366080bf" }
ruma-common = { path = "../ruma/crates/ruma-common/" }
=======
itertools = "0.12.0"
ruma = { version = "0.9.3", features = ["client-api-c", "compat-upload-signatures", "compat-user-id", "compat-arbitrary-length-ids", "unstable-msc3401"] }
ruma-common = "0.12.0"
>>>>>>> 45bdbf50
once_cell = "1.16.0"
rand = "0.8.5"
serde = "1.0.151"
serde_html_form = "0.2.0"
serde_json = "1.0.91"
sha2 = "0.10.8"
stream_assert = "0.1.1"
thiserror = "1.0.38"
tokio = { version = "1.30.0", default-features = false, features = ["sync"] }
<<<<<<< HEAD
tracing = { version = "0.1.36", default-features = false, features = ["std"] }
tracing-core = "0.1.30"
uniffi = { git = "https://github.com/mozilla/uniffi-rs", rev = "e20b9c2b72144ef51a381c6b321ac810a4fbfdbe" }
uniffi_bindgen = { git = "https://github.com/mozilla/uniffi-rs", rev = "e20b9c2b72144ef51a381c6b321ac810a4fbfdbe" }
#vodozemac = { git = "https://github.com/matrix-org/vodozemac/", rev = "23098d391d9a91db7d72a0ce19e69559b4340b13" }
vodozemac = { path = "../vodozemac" }
=======
tokio-stream = "0.1.14"
tracing = { version = "0.1.40", default-features = false, features = ["std"] }
tracing-core = "0.1.32"
uniffi = { git = "https://github.com/mozilla/uniffi-rs", rev = "0a03b713306d6ce3de033157fc2ce92a238c2e24" }
uniffi_bindgen = { git = "https://github.com/mozilla/uniffi-rs", rev = "0a03b713306d6ce3de033157fc2ce92a238c2e24" }
vodozemac = "0.5.0"
>>>>>>> 45bdbf50
zeroize = "1.6.0"

# Default release profile, select with `--release`
[profile.release]
lto = true

# Default development profile; default for most Cargo commands, otherwise
# selected with `--debug`
[profile.dev]
# Saves a lot of disk space. If symbols are needed, use the dbg profile.
debug = 0

[profile.dev.package]
# Optimize quote even in debug mode. Speeds up proc-macros enough to account
# for the extra time of optimizing it for a clean build of matrix-sdk-ffi.
quote = { opt-level = 2 }
sha2 = { opt-level = 2 }

# Custom profile with full debugging info, use `--profile dbg` to select
[profile.dbg]
inherits = "dev"
debug = 2

# Custom profile for use in (debug) builds of the binding crates, use
# `--profile reldbg` to select
[profile.reldbg]
inherits = "dbg"
opt-level = 3

[patch.crates-io]
async-compat = { git = "https://github.com/jplatte/async-compat", rev = "16dc8597ec09a6102d58d4e7b67714a35dd0ecb8" }
const_panic = { git = "https://github.com/jplatte/const_panic", rev = "9024a4cb3eac45c1d2d980f17aaee287b17be498" }<|MERGE_RESOLUTION|>--- conflicted
+++ resolved
@@ -34,17 +34,11 @@
 futures-executor = "0.3.21"
 futures-util = { version = "0.3.26", default-features = false, features = ["alloc"] }
 http = "0.2.6"
-<<<<<<< HEAD
-itertools = "0.11.0"
-#ruma = { git = "https://github.com/ruma/ruma", rev = "f0c458dcfa6a27f4945cab520fd9dabc366080bf", features = ["client-api-c", "compat-upload-signatures", "compat-user-id"] }
-ruma = { path = "../ruma/crates/ruma/", features = ["client-api-c", "compat-upload-signatures", "compat-user-id"] }
-#ruma-common = { git = "https://github.com/ruma/ruma", rev = "f0c458dcfa6a27f4945cab520fd9dabc366080bf" }
+itertools = "0.12.0"
+#ruma = { version = "0.9.3", features = ["client-api-c", "compat-upload-signatures", "compat-user-id", "compat-arbitrary-length-ids", "unstable-msc3401"] }
+ruma = { path = "../ruma/crates/ruma/", features = ["client-api-c", "compat-upload-signatures", "compat-user-id", "compat-arbitrary-length-ids", "unstable-msc3401"] }
+#ruma-common = "0.12.0"
 ruma-common = { path = "../ruma/crates/ruma-common/" }
-=======
-itertools = "0.12.0"
-ruma = { version = "0.9.3", features = ["client-api-c", "compat-upload-signatures", "compat-user-id", "compat-arbitrary-length-ids", "unstable-msc3401"] }
-ruma-common = "0.12.0"
->>>>>>> 45bdbf50
 once_cell = "1.16.0"
 rand = "0.8.5"
 serde = "1.0.151"
@@ -54,21 +48,13 @@
 stream_assert = "0.1.1"
 thiserror = "1.0.38"
 tokio = { version = "1.30.0", default-features = false, features = ["sync"] }
-<<<<<<< HEAD
+tokio-stream = "0.1.14"
 tracing = { version = "0.1.36", default-features = false, features = ["std"] }
 tracing-core = "0.1.30"
-uniffi = { git = "https://github.com/mozilla/uniffi-rs", rev = "e20b9c2b72144ef51a381c6b321ac810a4fbfdbe" }
-uniffi_bindgen = { git = "https://github.com/mozilla/uniffi-rs", rev = "e20b9c2b72144ef51a381c6b321ac810a4fbfdbe" }
+uniffi = { git = "https://github.com/mozilla/uniffi-rs", rev = "0a03b713306d6ce3de033157fc2ce92a238c2e24" }
+uniffi_bindgen = { git = "https://github.com/mozilla/uniffi-rs", rev = "0a03b713306d6ce3de033157fc2ce92a238c2e24" }
 #vodozemac = { git = "https://github.com/matrix-org/vodozemac/", rev = "23098d391d9a91db7d72a0ce19e69559b4340b13" }
 vodozemac = { path = "../vodozemac" }
-=======
-tokio-stream = "0.1.14"
-tracing = { version = "0.1.40", default-features = false, features = ["std"] }
-tracing-core = "0.1.32"
-uniffi = { git = "https://github.com/mozilla/uniffi-rs", rev = "0a03b713306d6ce3de033157fc2ce92a238c2e24" }
-uniffi_bindgen = { git = "https://github.com/mozilla/uniffi-rs", rev = "0a03b713306d6ce3de033157fc2ce92a238c2e24" }
-vodozemac = "0.5.0"
->>>>>>> 45bdbf50
 zeroize = "1.6.0"
 
 # Default release profile, select with `--release`
