// Copyright 2020 The Matrix.org Foundation C.I.C.
//
// Licensed under the Apache License, Version 2.0 (the "License");
// you may not use this file except in compliance with the License.
// You may obtain a copy of the License at
//
//     http://www.apache.org/licenses/LICENSE-2.0
//
// Unless required by applicable law or agreed to in writing, software
// distributed under the License is distributed on an "AS IS" BASIS,
// WITHOUT WARRANTIES OR CONDITIONS OF ANY KIND, either express or implied.
// See the License for the specific language governing permissions and
// limitations under the License.

#[cfg(feature = "sqlite_cryptostore")]
use std::path::Path;
use std::{collections::BTreeMap, mem, sync::Arc};

use dashmap::DashMap;
use matrix_sdk_common::locks::Mutex;
use tracing::{debug, error, info, instrument, trace, warn};

use matrix_sdk_common::{
    api::r0::{
        keys::{
            claim_keys::{Request as KeysClaimRequest, Response as KeysClaimResponse},
            get_keys::Response as KeysQueryResponse,
            upload_keys,
            upload_signatures::Request as UploadSignaturesRequest,
        },
        sync::sync_events::Response as SyncResponse,
    },
    assign,
    events::{
        room::encrypted::EncryptedEventContent, room_key::RoomKeyEventContent,
        AnyMessageEventContent, AnySyncRoomEvent, AnyToDeviceEvent, SyncMessageEvent,
        ToDeviceEvent,
    },
    identifiers::{
        DeviceId, DeviceIdBox, DeviceKeyAlgorithm, EventEncryptionAlgorithm, RoomId, UserId,
    },
    js_int::UInt,
    uuid::Uuid,
    Raw,
};

#[cfg(feature = "sqlite_cryptostore")]
use crate::store::sqlite::SqliteStore;
use crate::{
    error::{EventError, MegolmError, MegolmResult, OlmError, OlmResult},
    identities::{Device, IdentityManager, UserDevices},
    key_request::KeyRequestMachine,
    olm::{
        Account, EncryptionSettings, ExportedRoomKey, GroupSessionKey, IdentityKeys,
        InboundGroupSession, PrivateCrossSigningIdentity, ReadOnlyAccount, Session,
    },
    requests::{IncomingResponse, OutgoingRequest, UploadSigningKeysRequest},
    session_manager::{GroupSessionManager, SessionManager},
    store::{
        Changes, CryptoStore, DeviceChanges, IdentityChanges, MemoryStore, Result as StoreResult,
        Store,
    },
    verification::{Sas, VerificationMachine},
    ToDeviceRequest,
};

/// State machine implementation of the Olm/Megolm encryption protocol used for
/// Matrix end to end encryption.
#[derive(Clone)]
pub struct OlmMachine {
    /// The unique user id that owns this account.
    user_id: Arc<UserId>,
    /// The unique device id of the device that holds this account.
    device_id: Arc<Box<DeviceId>>,
    /// Our underlying Olm Account holding our identity keys.
    account: Account,
    /// The private part of our cross signing identity.
    /// Used to sign devices and other users, might be missing if some other
    /// device bootstraped cross signing or cross signing isn't bootstrapped at
    /// all.
    user_identity: Arc<Mutex<PrivateCrossSigningIdentity>>,
    /// Store for the encryption keys.
    /// Persists all the encryption keys so a client can resume the session
    /// without the need to create new keys.
    store: Store,
    /// A state machine that handles Olm sessions creation.
    session_manager: SessionManager,
    /// A state machine that keeps track of our outbound group sessions.
    group_session_manager: GroupSessionManager,
    /// A state machine that is responsible to handle and keep track of SAS
    /// verification flows.
    verification_machine: VerificationMachine,
    /// The state machine that is responsible to handle outgoing and incoming
    /// key requests.
    key_request_machine: KeyRequestMachine,
    /// State machine handling public user identities and devices, keeping track
    /// of when a key query needs to be done and handling one.
    identity_manager: IdentityManager,
    cross_signing_request: Arc<Mutex<Option<UploadSignaturesRequest>>>,
}

#[cfg(not(tarpaulin_include))]
impl std::fmt::Debug for OlmMachine {
    fn fmt(&self, f: &mut std::fmt::Formatter<'_>) -> std::fmt::Result {
        f.debug_struct("OlmMachine")
            .field("user_id", &self.user_id)
            .field("device_id", &self.device_id)
            .finish()
    }
}

impl OlmMachine {
    /// Create a new memory based OlmMachine.
    ///
    /// The created machine will keep the encryption keys only in memory and
    /// once the object is dropped the keys will be lost.
    ///
    /// # Arguments
    ///
    /// * `user_id` - The unique id of the user that owns this machine.
    ///
    /// * `device_id` - The unique id of the device that owns this machine.
    pub fn new(user_id: &UserId, device_id: &DeviceId) -> Self {
        let store: Box<dyn CryptoStore> = Box::new(MemoryStore::new());
        let device_id: DeviceIdBox = device_id.into();
        let account = ReadOnlyAccount::new(&user_id, &device_id);

        OlmMachine::new_helper(
            user_id,
            device_id,
            store,
            account,
            PrivateCrossSigningIdentity::empty(user_id.to_owned()),
        )
    }

    fn new_helper(
        user_id: &UserId,
        device_id: DeviceIdBox,
        store: Box<dyn CryptoStore>,
        account: ReadOnlyAccount,
        user_identity: PrivateCrossSigningIdentity,
    ) -> Self {
        let user_id = Arc::new(user_id.clone());
        let user_identity = Arc::new(Mutex::new(user_identity));

        let store = Arc::new(store);
        let verification_machine =
            VerificationMachine::new(account.clone(), user_identity.clone(), store.clone());
        let store = Store::new(
            user_id.clone(),
            user_identity.clone(),
            store,
            verification_machine.clone(),
        );
        let device_id: Arc<DeviceIdBox> = Arc::new(device_id);
        let outbound_group_sessions = Arc::new(DashMap::new());
        let users_for_key_claim = Arc::new(DashMap::new());

        let key_request_machine = KeyRequestMachine::new(
            user_id.clone(),
            device_id.clone(),
            store.clone(),
            outbound_group_sessions,
            users_for_key_claim.clone(),
        );

        let account = Account {
            inner: account,
            store: store.clone(),
        };

        let session_manager = SessionManager::new(
            account.clone(),
            users_for_key_claim,
            key_request_machine.clone(),
            store.clone(),
        );
        let group_session_manager = GroupSessionManager::new(account.clone(), store.clone());
        let identity_manager = IdentityManager::new(
            user_id.clone(),
            device_id.clone(),
            store.clone(),
            group_session_manager.clone(),
        );

        OlmMachine {
            user_id,
            device_id,
            account,
            user_identity,
            store,
            session_manager,
            group_session_manager,
            verification_machine,
            key_request_machine,
            identity_manager,
            cross_signing_request: Arc::new(Mutex::new(None)),
        }
    }

    /// Create a new OlmMachine with the given [`CryptoStore`].
    ///
    /// The created machine will keep the encryption keys only in memory and
    /// once the object is dropped the keys will be lost.
    ///
    /// If the store already contains encryption keys for the given user/device
    /// pair those will be re-used. Otherwise new ones will be created and
    /// stored.
    ///
    /// # Arguments
    ///
    /// * `user_id` - The unique id of the user that owns this machine.
    ///
    /// * `device_id` - The unique id of the device that owns this machine.
    ///
    /// * `store` - A `Cryptostore` implementation that will be used to store
    /// the encryption keys.
    ///
    /// [`Cryptostore`]: trait.CryptoStore.html
    pub async fn new_with_store(
        user_id: UserId,
        device_id: DeviceIdBox,
        store: Box<dyn CryptoStore>,
    ) -> StoreResult<Self> {
        let account = match store.load_account().await? {
            Some(a) => {
                debug!("Restored account");
                a
            }
            None => {
                debug!("Creating a new account");
                let account = ReadOnlyAccount::new(&user_id, &device_id);
                store.save_account(account.clone()).await?;
                account
            }
        };

        let identity = match store.load_identity().await? {
            Some(i) => {
                debug!("Restored the cross signing identity");
                i
            }
            None => {
                debug!("Creating an empty cross signing identity stub");
                PrivateCrossSigningIdentity::empty(user_id.clone())
            }
        };

        Ok(OlmMachine::new_helper(
            &user_id, device_id, store, account, identity,
        ))
    }

    /// Create a new machine with the default crypto store.
    ///
    /// The default store uses a SQLite database to store the encryption keys.
    ///
    /// # Arguments
    ///
    /// * `user_id` - The unique id of the user that owns this machine.
    ///
    /// * `device_id` - The unique id of the device that owns this machine.
    #[cfg(feature = "sqlite_cryptostore")]
    #[instrument(skip(path, passphrase))]
    #[cfg_attr(feature = "docs", doc(cfg(r#sqlite_cryptostore)))]
    pub async fn new_with_default_store(
        user_id: &UserId,
        device_id: &DeviceId,
        path: impl AsRef<Path>,
        passphrase: &str,
    ) -> StoreResult<Self> {
        let store =
            SqliteStore::open_with_passphrase(&user_id, device_id, path, passphrase).await?;

        OlmMachine::new_with_store(user_id.to_owned(), device_id.into(), Box::new(store)).await
    }

    /// The unique user id that owns this `OlmMachine` instance.
    pub fn user_id(&self) -> &UserId {
        &self.user_id
    }

    /// The unique device id that identifies this `OlmMachine`.
    pub fn device_id(&self) -> &DeviceId {
        &self.device_id
    }

    /// Get the public parts of our Olm identity keys.
    pub fn identity_keys(&self) -> &IdentityKeys {
        self.account.identity_keys()
    }

    /// Get the outgoing requests that need to be sent out.
    ///
    /// This returns a list of `OutGoingRequest`, those requests need to be sent
    /// out to the server and the responses need to be passed back to the state
    /// machine using [`mark_request_as_sent`].
    ///
    /// [`mark_request_as_sent`]: #method.mark_request_as_sent
    pub async fn outgoing_requests(&self) -> Vec<OutgoingRequest> {
        let mut requests = Vec::new();

        if let Some(r) = self.keys_for_upload().await.map(|r| OutgoingRequest {
            request_id: Uuid::new_v4(),
            request: Arc::new(r.into()),
        }) {
            requests.push(r);
        }

        if let Some(r) =
            self.identity_manager
                .users_for_key_query()
                .await
                .map(|r| OutgoingRequest {
                    request_id: Uuid::new_v4(),
                    request: Arc::new(r.into()),
                })
        {
            requests.push(r);
        }

        requests.append(&mut self.outgoing_to_device_requests());
        requests.append(&mut self.key_request_machine.outgoing_to_device_requests());

        requests
    }

    /// Mark the request with the given request id as sent.
    ///
    /// # Arguments
    ///
    /// * `request_id` - The unique id of the request that was sent out. This is
    /// needed to couple the response with the now sent out request.
    ///
    /// * `response` - The response that was received from the server after the
    /// outgoing request was sent out.
    pub async fn mark_request_as_sent<'a>(
        &self,
        request_id: &Uuid,
        response: impl Into<IncomingResponse<'a>>,
    ) -> OlmResult<()> {
        match response.into() {
            IncomingResponse::KeysUpload(response) => {
                self.receive_keys_upload_response(response).await?;
            }
            IncomingResponse::KeysQuery(response) => {
                self.receive_keys_query_response(response).await?;
            }
            IncomingResponse::KeysClaim(response) => {
                self.receive_keys_claim_response(response).await?;
            }
            IncomingResponse::ToDevice(_) => {
                self.mark_to_device_request_as_sent(&request_id).await?;
            }
            IncomingResponse::SigningKeysUpload(_) => {
                self.receive_cross_signing_upload_response().await?;
            }
            IncomingResponse::SignatureUpload(_) => {
                self.verification_machine.mark_request_as_sent(request_id);
            }
        };

        Ok(())
    }

    /// Mark the cross signing identity as shared.
    async fn receive_cross_signing_upload_response(&self) -> StoreResult<()> {
        self.user_identity.lock().await.mark_as_shared();
        self.store
            .save_identity((&*self.user_identity.lock().await).clone())
            .await
    }

    /// Create a new cross signing identity and get the upload request to push
    /// the new public keys to the server.
    ///
    /// **Warning**: This will delete any existing cross signing keys that might
    /// exist on the server and thus will reset the trust between all the
    /// devices.
    ///
    /// Uploading these keys will require user interactive auth.
    pub async fn bootstrap_cross_signing(
        &self,
        reset: bool,
    ) -> StoreResult<(UploadSigningKeysRequest, UploadSignaturesRequest)> {
        let mut identity = self.user_identity.lock().await;

        if identity.is_empty().await || reset {
            info!("Creating new cross signing identity");
<<<<<<< HEAD
            let (id, signature_request) = self.account.bootstrap_cross_signing().await;
            let request = id.as_upload_request().await;

            *identity = id;

=======
            let (id, request, signature_request) = self.account.bootstrap_cross_signing().await;

            *identity = id;

            let public = identity.as_public_identity().await.expect(
                "Couldn't create a public version of the identity from a new private identity",
            );

            let changes = Changes {
                identities: IdentityChanges {
                    new: vec![public.into()],
                    ..Default::default()
                },
                ..Default::default()
            };

            self.store.save_changes(changes).await?;
>>>>>>> 11fcf5c4
            self.store.save_identity(identity.clone()).await?;
            Ok((request, signature_request))
        } else {
            info!("Trying to upload the existing cross signing identity");
            let request = identity.as_upload_request().await;
<<<<<<< HEAD
            let device_keys = self.account.unsigned_device_keys();
            // TODO remove this expect.
            let signature_request = identity
                .sign_device(device_keys)
=======
            // TODO remove this expect.
            let signature_request = identity
                .sign_account(&self.account)
>>>>>>> 11fcf5c4
                .await
                .expect("Can't sign device keys");
            Ok((request, signature_request))
        }
    }

    /// Should device or one-time keys be uploaded to the server.
    ///
    /// This needs to be checked periodically, ideally after every sync request.
    ///
    /// # Example
    ///
    /// ```
    /// # use std::convert::TryFrom;
    /// # use matrix_sdk_crypto::OlmMachine;
    /// # use matrix_sdk_common::identifiers::UserId;
    /// # use futures::executor::block_on;
    /// # let alice = UserId::try_from("@alice:example.org").unwrap();
    /// # let machine = OlmMachine::new(&alice, "DEVICEID".into());
    /// # block_on(async {
    /// if machine.should_upload_keys().await {
    ///     let request = machine
    ///         .keys_for_upload()
    ///         .await
    ///         .unwrap();
    ///
    ///     // Upload the keys here.
    /// }
    /// # });
    /// ```
    #[cfg(test)]
    async fn should_upload_keys(&self) -> bool {
        self.account.should_upload_keys().await
    }

    /// Get the underlying Olm account of the machine.
    #[cfg(test)]
    pub(crate) fn account(&self) -> &ReadOnlyAccount {
        &self.account
    }

    /// Receive a successful keys upload response.
    ///
    /// # Arguments
    ///
    /// * `response` - The keys upload response of the request that the client
    /// performed.
    #[instrument]
    async fn receive_keys_upload_response(
        &self,
        response: &upload_keys::Response,
    ) -> OlmResult<()> {
        self.account.receive_keys_upload_response(response).await
    }

    /// Get the a key claiming request for the user/device pairs that we are
    /// missing Olm sessions for.
    ///
    /// Returns None if no key claiming request needs to be sent out.
    ///
    /// Sessions need to be established between devices so group sessions for a
    /// room can be shared with them.
    ///
    /// This should be called every time a group session needs to be shared as
    /// well as between sync calls. After a sync some devices may request room
    /// keys without us having a valid Olm session with them, making it
    /// impossible to server the room key request, thus it's necessary to check
    /// for missing sessions between sync as well.
    ///
    /// **Note**: Care should be taken that only one such request at a time is
    /// in flight, e.g. using a lock.
    ///
    /// The response of a successful key claiming requests needs to be passed to
    /// the `OlmMachine` with the [`mark_request_as_sent`].
    ///
    /// # Arguments
    ///
    /// `users` - The list of users that we should check if we lack a session
    /// with one of their devices. This can be an empty iterator when calling
    /// this method between sync requests.
    ///
    /// [`mark_request_as_sent`]: #method.mark_request_as_sent
    pub async fn get_missing_sessions(
        &self,
        users: &mut impl Iterator<Item = &UserId>,
    ) -> OlmResult<Option<(Uuid, KeysClaimRequest)>> {
        self.session_manager.get_missing_sessions(users).await
    }

    /// Receive a successful key claim response and create new Olm sessions with
    /// the claimed keys.
    ///
    /// # Arguments
    ///
    /// * `response` - The response containing the claimed one-time keys.
    async fn receive_keys_claim_response(&self, response: &KeysClaimResponse) -> OlmResult<()> {
        self.session_manager
            .receive_keys_claim_response(response)
            .await
    }

    /// Receive a successful keys query response.
    ///
    /// Returns a list of devices newly discovered devices and devices that
    /// changed.
    ///
    /// # Arguments
    ///
    /// * `response` - The keys query response of the request that the client
    /// performed.
    async fn receive_keys_query_response(
        &self,
        response: &KeysQueryResponse,
    ) -> OlmResult<(DeviceChanges, IdentityChanges)> {
        self.identity_manager
            .receive_keys_query_response(response)
            .await
    }

    /// Get a request to upload E2EE keys to the server.
    ///
    /// Returns None if no keys need to be uploaded.
    ///
    /// The response of a successful key upload requests needs to be passed to
    /// the [`OlmMachine`] with the [`receive_keys_upload_response`].
    ///
    /// [`receive_keys_upload_response`]: #method.receive_keys_upload_response
    /// [`OlmMachine`]: struct.OlmMachine.html
    async fn keys_for_upload(&self) -> Option<upload_keys::Request> {
        let (device_keys, one_time_keys) = self.account.keys_for_upload().await?;
        Some(assign!(upload_keys::Request::new(), { device_keys, one_time_keys }))
    }

    /// Decrypt a to-device event.
    ///
    /// Returns a decrypted `ToDeviceEvent` if the decryption was successful,
    /// an error indicating why decryption failed otherwise.
    ///
    /// # Arguments
    ///
    /// * `event` - The to-device event that should be decrypted.
    async fn decrypt_to_device_event(
        &self,
        event: &ToDeviceEvent<EncryptedEventContent>,
    ) -> OlmResult<(Session, Raw<AnyToDeviceEvent>, Option<InboundGroupSession>)> {
        let (session, decrypted_event, sender_key, signing_key) =
            self.account.decrypt_to_device_event(event).await?;
        // Handle the decrypted event, e.g. fetch out Megolm sessions out of
        // the event.
        if let (Some(event), group_session) = self
            .handle_decrypted_to_device_event(&sender_key, &signing_key, &decrypted_event)
            .await?
        {
            // Some events may have sensitive data e.g. private keys, while we
            // want to notify our users that a private key was received we
            // don't want them to be able to do silly things with it. Handling
            // events modifies them and returns a modified one, so replace it
            // here if we get one.
            Ok((session, event, group_session))
        } else {
            Ok((session, decrypted_event, None))
        }
    }

    /// Create a group session from a room key and add it to our crypto store.
    async fn add_room_key(
        &self,
        sender_key: &str,
        signing_key: &str,
        event: &mut ToDeviceEvent<RoomKeyEventContent>,
    ) -> OlmResult<(Option<Raw<AnyToDeviceEvent>>, Option<InboundGroupSession>)> {
        match event.content.algorithm {
            EventEncryptionAlgorithm::MegolmV1AesSha2 => {
                let session_key = GroupSessionKey(mem::take(&mut event.content.session_key));

                let session = InboundGroupSession::new(
                    sender_key,
                    signing_key,
                    &event.content.room_id,
                    session_key,
                )?;
                let event = Raw::from(AnyToDeviceEvent::RoomKey(event.clone()));
                Ok((Some(event), Some(session)))
            }
            _ => {
                warn!(
                    "Received room key with unsupported key algorithm {}",
                    event.content.algorithm
                );
                Ok((None, None))
            }
        }
    }

    #[cfg(test)]
    pub(crate) async fn create_outbound_group_session_with_defaults(
        &self,
        room_id: &RoomId,
    ) -> OlmResult<()> {
        let (_, session) = self
            .group_session_manager
            .create_outbound_group_session(room_id, EncryptionSettings::default())
            .await?;

        self.store.save_inbound_group_sessions(&[session]).await?;

        Ok(())
    }

    /// Encrypt a room message for the given room.
    ///
    /// Beware that a group session needs to be shared before this method can be
    /// called using the [`share_group_session`] method.
    ///
    /// Since group sessions can expire or become invalid if the room membership
    /// changes client authors should check with the
    /// [`should_share_group_session`] method if a new group session needs to
    /// be shared.
    ///
    /// # Arguments
    ///
    /// * `room_id` - The id of the room for which the message should be
    /// encrypted.
    ///
    /// * `content` - The plaintext content of the message that should be
    /// encrypted.
    ///
    /// # Panics
    ///
    /// Panics if a group session for the given room wasn't shared beforehand.
    ///
    /// [`should_share_group_session`]: #method.should_share_group_session
    /// [`share_group_session`]: #method.share_group_session
    pub async fn encrypt(
        &self,
        room_id: &RoomId,
        content: AnyMessageEventContent,
    ) -> MegolmResult<EncryptedEventContent> {
        self.group_session_manager.encrypt(room_id, content).await
    }

    /// Should the client share a group session for the given room.
    ///
    /// Returns true if a session needs to be shared before room messages can be
    /// encrypted, false if one is already shared and ready to encrypt room
    /// messages.
    ///
    /// This should be called every time a new room message wants to be sent out
    /// since group sessions can expire at any time.
    pub fn should_share_group_session(&self, room_id: &RoomId) -> bool {
        self.group_session_manager
            .should_share_group_session(room_id)
    }

    /// Invalidate the currently active outbound group session for the given
    /// room.
    ///
    /// Returns true if a session was invalidated, false if there was no session
    /// to invalidate.
    pub fn invalidate_group_session(&self, room_id: &RoomId) -> bool {
        self.group_session_manager.invalidate_group_session(room_id)
    }

    /// Get to-device requests to share a group session with users in a room.
    ///
    /// # Arguments
    ///
    /// `room_id` - The room id of the room where the group session will be
    /// used.
    ///
    /// `users` - The list of users that should receive the group session.
    pub async fn share_group_session(
        &self,
        room_id: &RoomId,
        users: impl Iterator<Item = &UserId>,
        encryption_settings: impl Into<EncryptionSettings>,
    ) -> OlmResult<Vec<Arc<ToDeviceRequest>>> {
        self.group_session_manager
            .share_group_session(room_id, users, encryption_settings)
            .await
    }

    /// Receive and properly handle a decrypted to-device event.
    ///
    /// # Arguments
    ///
    /// * `sender_key` - The sender (curve25519) key of the event sender.
    ///
    /// * `signing_key` - The signing (ed25519) key of the event sender.
    ///
    /// * `event` - The decrypted to-device event.
    async fn handle_decrypted_to_device_event(
        &self,
        sender_key: &str,
        signing_key: &str,
        event: &Raw<AnyToDeviceEvent>,
    ) -> OlmResult<(Option<Raw<AnyToDeviceEvent>>, Option<InboundGroupSession>)> {
        let event = if let Ok(e) = event.deserialize() {
            e
        } else {
            warn!("Decrypted to-device event failed to be parsed correctly");
            return Ok((None, None));
        };

        match event {
            AnyToDeviceEvent::RoomKey(mut e) => {
                Ok(self.add_room_key(sender_key, signing_key, &mut e).await?)
            }
            AnyToDeviceEvent::ForwardedRoomKey(mut e) => Ok(self
                .key_request_machine
                .receive_forwarded_room_key(sender_key, &mut e)
                .await?),
            _ => {
                warn!("Received a unexpected encrypted to-device event");
                Ok((None, None))
            }
        }
    }

    async fn handle_verification_event(&self, mut event: &mut AnyToDeviceEvent) {
        if let Err(e) = self.verification_machine.receive_event(&mut event).await {
            error!("Error handling a verification event: {:?}", e);
        }
    }

    /// Get the to-device requests that need to be sent out.
    fn outgoing_to_device_requests(&self) -> Vec<OutgoingRequest> {
        self.verification_machine.outgoing_to_device_requests()
    }

    /// Mark an outgoing to-device requests as sent.
    async fn mark_to_device_request_as_sent(&self, request_id: &Uuid) -> StoreResult<()> {
        self.verification_machine.mark_request_as_sent(request_id);
        self.key_request_machine
            .mark_outgoing_request_as_sent(request_id)
            .await?;
        self.group_session_manager.mark_request_as_sent(request_id);
        self.session_manager
            .mark_outgoing_request_as_sent(request_id);

        Ok(())
    }

    /// Get a `Sas` verification object with the given flow id.
    pub fn get_verification(&self, flow_id: &str) -> Option<Sas> {
        self.verification_machine.get_sas(flow_id)
    }

    async fn update_one_time_key_count(&self, key_count: &BTreeMap<DeviceKeyAlgorithm, UInt>) {
        self.account.update_uploaded_key_count(key_count).await;
    }

    /// Handle a sync response and update the internal state of the Olm machine.
    ///
    /// This will decrypt to-device events but will not touch events in the room
    /// timeline.
    ///
    /// To decrypt an event from the room timeline call [`decrypt_room_event`].
    ///
    /// # Arguments
    ///
    /// * `response` - The sync latest sync response.
    ///
    /// [`decrypt_room_event`]: #method.decrypt_room_event
    #[instrument(skip(response))]
    pub async fn receive_sync_response(&self, response: &mut SyncResponse) -> OlmResult<()> {
        // Remove verification objects that have expired or are done.
        self.verification_machine.garbage_collect();

        // Always save the account, a new session might get created which also
        // touches the account.
        let mut changes = Changes {
            account: Some(self.account.inner.clone()),
            ..Default::default()
        };

        self.update_one_time_key_count(&response.device_one_time_keys_count)
            .await;

        for user_id in &response.device_lists.changed {
            if let Err(e) = self.identity_manager.mark_user_as_changed(&user_id).await {
                error!("Error marking a tracked user as changed {:?}", e);
            }
        }

        for event_result in &mut response.to_device.events {
            let mut event = if let Ok(e) = event_result.deserialize() {
                e
            } else {
                // Skip invalid events.
                warn!("Received an invalid to-device event {:?}", event_result);
                continue;
            };

            info!("Received a to-device event {:?}", event);

            match &mut event {
                AnyToDeviceEvent::RoomEncrypted(e) => {
                    let (session, decrypted_event, group_session) =
                        match self.decrypt_to_device_event(e).await {
                            Ok(e) => e,
                            Err(err) => {
                                warn!(
                                    "Failed to decrypt to-device event from {} {}",
                                    e.sender, err
                                );

                                if let OlmError::SessionWedged(sender, curve_key) = err {
                                    if let Err(e) = self
                                        .session_manager
                                        .mark_device_as_wedged(&sender, &curve_key)
                                        .await
                                    {
                                        error!(
                                            "Couldn't mark device from {} to be unwedged {:?}",
                                            sender, e
                                        );
                                    }
                                }
                                continue;
                            }
                        };

                    changes.sessions.push(session);

                    if let Some(group_session) = group_session {
                        changes.inbound_group_sessions.push(group_session);
                    }

                    *event_result = decrypted_event;
                }
                AnyToDeviceEvent::RoomKeyRequest(e) => {
                    self.key_request_machine.receive_incoming_key_request(e)
                }
                AnyToDeviceEvent::KeyVerificationAccept(..)
                | AnyToDeviceEvent::KeyVerificationCancel(..)
                | AnyToDeviceEvent::KeyVerificationKey(..)
                | AnyToDeviceEvent::KeyVerificationMac(..)
                | AnyToDeviceEvent::KeyVerificationRequest(..)
                | AnyToDeviceEvent::KeyVerificationStart(..) => {
                    self.handle_verification_event(&mut event).await;
                }
                _ => continue,
            }
        }

        let changed_sessions = self
            .key_request_machine
            .collect_incoming_key_requests()
            .await?;

        changes.sessions.extend(changed_sessions);

        Ok(self.store.save_changes(changes).await?)
    }

    /// Decrypt an event from a room timeline.
    ///
    /// # Arguments
    ///
    /// * `event` - The event that should be decrypted.
    ///
    /// * `room_id` - The ID of the room where the event was sent to.
    pub async fn decrypt_room_event(
        &self,
        event: &SyncMessageEvent<EncryptedEventContent>,
        room_id: &RoomId,
    ) -> MegolmResult<Raw<AnySyncRoomEvent>> {
        let content = match &event.content {
            EncryptedEventContent::MegolmV1AesSha2(c) => c,
            _ => return Err(EventError::UnsupportedAlgorithm.into()),
        };

        let session = self
            .store
            .get_inbound_group_session(room_id, &content.sender_key, &content.session_id)
            .await?;
        // TODO check if the Olm session is wedged and re-request the key.
        let session = if let Some(s) = session {
            s
        } else {
            self.key_request_machine
                .create_outgoing_key_request(room_id, &content.sender_key, &content.session_id)
                .await?;
            return Err(MegolmError::MissingSession);
        };

        // TODO check the message index.
        // TODO check if this is from a verified device.
        let (decrypted_event, _) = session.decrypt(event).await?;

        trace!("Successfully decrypted Megolm event {:?}", decrypted_event);
        // TODO set the encryption info on the event (is it verified, was it
        // decrypted, sender key...)

        Ok(decrypted_event)
    }

    /// Update the tracked users.
    ///
    /// # Arguments
    ///
    /// * `users` - An iterator over user ids that should be marked for
    /// tracking.
    ///
    /// This will mark users that weren't seen before for a key query and
    /// tracking.
    ///
    /// If the user is already known to the Olm machine it will not be
    /// considered for a key query.
    pub async fn update_tracked_users(&self, users: impl IntoIterator<Item = &UserId>) {
        self.identity_manager.update_tracked_users(users).await
    }

    /// Get a specific device of a user.
    ///
    /// # Arguments
    ///
    /// * `user_id` - The unique id of the user that the device belongs to.
    ///
    /// * `device_id` - The unique id of the device.
    ///
    /// Returns a `Device` if one is found and the crypto store didn't throw an
    /// error.
    ///
    /// # Example
    ///
    /// ```
    /// # use std::convert::TryFrom;
    /// # use matrix_sdk_crypto::OlmMachine;
    /// # use matrix_sdk_common::identifiers::UserId;
    /// # use futures::executor::block_on;
    /// # let alice = UserId::try_from("@alice:example.org").unwrap();
    /// # let machine = OlmMachine::new(&alice, "DEVICEID".into());
    /// # block_on(async {
    /// let device = machine.get_device(&alice, "DEVICEID".into()).await;
    ///
    /// println!("{:?}", device);
    /// # });
    /// ```
    pub async fn get_device(
        &self,
        user_id: &UserId,
        device_id: &DeviceId,
    ) -> StoreResult<Option<Device>> {
        self.store.get_device(user_id, device_id).await
    }

    /// Get a map holding all the devices of an user.
    ///
    /// # Arguments
    ///
    /// * `user_id` - The unique id of the user that the devices belong to.
    ///
    /// # Example
    ///
    /// ```
    /// # use std::convert::TryFrom;
    /// # use matrix_sdk_crypto::OlmMachine;
    /// # use matrix_sdk_common::identifiers::UserId;
    /// # use futures::executor::block_on;
    /// # let alice = UserId::try_from("@alice:example.org").unwrap();
    /// # let machine = OlmMachine::new(&alice, "DEVICEID".into());
    /// # block_on(async {
    /// let devices = machine.get_user_devices(&alice).await.unwrap();
    ///
    /// for device in devices.devices() {
    ///     println!("{:?}", device);
    /// }
    /// # });
    /// ```
    pub async fn get_user_devices(&self, user_id: &UserId) -> StoreResult<UserDevices> {
        self.store.get_user_devices(user_id).await
    }

    /// Import the given room keys into our store.
    ///
    /// # Arguments
    ///
    /// * `exported_keys` - A list of previously exported keys that should be
    /// imported into our store. If we already have a better version of a key
    /// the key will *not* be imported.
    ///
    /// Returns the number of sessions that were imported to the store.
    ///
    /// # Examples
    /// ```no_run
    /// # use std::io::Cursor;
    /// # use matrix_sdk_crypto::{OlmMachine, decrypt_key_export};
    /// # use matrix_sdk_common::identifiers::user_id;
    /// # use futures::executor::block_on;
    /// # let alice = user_id!("@alice:example.org");
    /// # let machine = OlmMachine::new(&alice, "DEVICEID".into());
    /// # block_on(async {
    /// # let export = Cursor::new("".to_owned());
    /// let exported_keys = decrypt_key_export(export, "1234").unwrap();
    /// machine.import_keys(exported_keys).await.unwrap();
    /// # });
    /// ```
    pub async fn import_keys(&self, mut exported_keys: Vec<ExportedRoomKey>) -> StoreResult<usize> {
        let mut sessions = Vec::new();

        for key in exported_keys.drain(..) {
            let session = InboundGroupSession::from_export(key)?;

            // Only import the session if we didn't have this session or if it's
            // a better version of the same session, that is the first known
            // index is lower.
            // TODO load all sessions so we don't do a thousand small loads.
            if let Some(existing_session) = self
                .store
                .get_inbound_group_session(
                    &session.room_id,
                    &session.sender_key,
                    session.session_id(),
                )
                .await?
            {
                let first_index = session.first_known_index().await;
                let existing_index = existing_session.first_known_index().await;

                if first_index < existing_index {
                    sessions.push(session)
                }
            } else {
                sessions.push(session)
            }
        }

        let num_sessions = sessions.len();

        let changes = Changes {
            inbound_group_sessions: sessions,
            ..Default::default()
        };

        self.store.save_changes(changes).await?;

        info!(
            "Successfully imported {} inbound group sessions",
            num_sessions
        );

        Ok(num_sessions)
    }

    /// Export the keys that match the given predicate.
    ///
    /// # Arguments
    ///
    /// * `predicate` - A closure that will be called for every known
    /// `InboundGroupSession`, which represents a room key. If the closure
    /// returns `true` the `InboundGroupSessoin` will be included in the export,
    /// if the closure returns `false` it will not be included.
    ///
    /// # Panics
    ///
    /// This method will panic if it can't get enough randomness from the OS to
    /// encrypt the exported keys securely.
    ///
    /// # Examples
    ///
    /// ```no_run
    /// # use matrix_sdk_crypto::{OlmMachine, encrypt_key_export};
    /// # use matrix_sdk_common::identifiers::{user_id, room_id};
    /// # use futures::executor::block_on;
    /// # let alice = user_id!("@alice:example.org");
    /// # let machine = OlmMachine::new(&alice, "DEVICEID".into());
    /// # block_on(async {
    /// let room_id = room_id!("!test:localhost");
    /// let exported_keys = machine.export_keys(|s| s.room_id() == &room_id).await.unwrap();
    /// let encrypted_export = encrypt_key_export(&exported_keys, "1234", 1);
    /// # });
    /// ```
    pub async fn export_keys(
        &self,
        mut predicate: impl FnMut(&InboundGroupSession) -> bool,
    ) -> StoreResult<Vec<ExportedRoomKey>> {
        let mut exported = Vec::new();

        let mut sessions: Vec<InboundGroupSession> = self
            .store
            .get_inbound_group_sessions()
            .await?
            .drain(..)
            .filter(|s| predicate(&s))
            .collect();

        for session in sessions.drain(..) {
            let export = session.export().await;
            exported.push(export);
        }

        Ok(exported)
    }
}

#[cfg(test)]
pub(crate) mod test {
    static USER_ID: &str = "@bob:example.org";

    use std::{
        collections::BTreeMap,
        convert::{TryFrom, TryInto},
        sync::Arc,
        time::SystemTime,
    };

    use http::Response;
    use serde_json::json;
    #[cfg(feature = "sqlite_cryptostore")]
    use tempfile::tempdir;

    use crate::{
        machine::OlmMachine,
        olm::Utility,
        verification::test::{outgoing_request_to_event, request_to_event},
        EncryptionSettings, ReadOnlyDevice, ToDeviceRequest,
    };

    use matrix_sdk_common::{
        api::r0::keys::{claim_keys, get_keys, upload_keys, OneTimeKey},
        events::{
            room::{
                encrypted::EncryptedEventContent,
                message::{MessageEventContent, TextMessageEventContent},
            },
            AnyMessageEventContent, AnySyncMessageEvent, AnySyncRoomEvent, AnyToDeviceEvent,
            EventType, SyncMessageEvent, ToDeviceEvent, Unsigned,
        },
        identifiers::{
            event_id, room_id, user_id, DeviceId, DeviceKeyAlgorithm, DeviceKeyId, UserId,
        },
        Raw,
    };
    use matrix_sdk_test::test_json;

    /// These keys need to be periodically uploaded to the server.
    type OneTimeKeys = BTreeMap<DeviceKeyId, OneTimeKey>;

    use matrix_sdk_common::js_int::uint;

    fn alice_id() -> UserId {
        user_id!("@alice:example.org")
    }

    fn alice_device_id() -> Box<DeviceId> {
        "JLAFKJWSCS".into()
    }

    fn user_id() -> UserId {
        UserId::try_from(USER_ID).unwrap()
    }

    pub fn response_from_file(json: &serde_json::Value) -> Response<Vec<u8>> {
        Response::builder()
            .status(200)
            .body(json.to_string().as_bytes().to_vec())
            .unwrap()
    }

    fn keys_upload_response() -> upload_keys::Response {
        let data = response_from_file(&test_json::KEYS_UPLOAD);
        upload_keys::Response::try_from(data).expect("Can't parse the keys upload response")
    }

    fn keys_query_response() -> get_keys::Response {
        let data = response_from_file(&test_json::KEYS_QUERY);
        get_keys::Response::try_from(data).expect("Can't parse the keys upload response")
    }

    fn to_device_requests_to_content(requests: Vec<Arc<ToDeviceRequest>>) -> EncryptedEventContent {
        let to_device_request = &requests[0];

        let content: Raw<EncryptedEventContent> = serde_json::from_str(
            to_device_request
                .messages
                .values()
                .next()
                .unwrap()
                .values()
                .next()
                .unwrap()
                .get(),
        )
        .unwrap();

        content.deserialize().unwrap()
    }

    pub(crate) async fn get_prepared_machine() -> (OlmMachine, OneTimeKeys) {
        let machine = OlmMachine::new(&user_id(), &alice_device_id());
        machine.account.inner.update_uploaded_key_count(0);
        let request = machine
            .keys_for_upload()
            .await
            .expect("Can't prepare initial key upload");
        let response = keys_upload_response();
        machine
            .receive_keys_upload_response(&response)
            .await
            .unwrap();

        (machine, request.one_time_keys.unwrap())
    }

    async fn get_machine_after_query() -> (OlmMachine, OneTimeKeys) {
        let (machine, otk) = get_prepared_machine().await;
        let response = keys_query_response();

        machine
            .receive_keys_query_response(&response)
            .await
            .unwrap();

        (machine, otk)
    }

    async fn get_machine_pair() -> (OlmMachine, OlmMachine, OneTimeKeys) {
        let (bob, otk) = get_prepared_machine().await;

        let alice_id = alice_id();
        let alice_device = alice_device_id();
        let alice = OlmMachine::new(&alice_id, &alice_device);

        let alice_deivce = ReadOnlyDevice::from_machine(&alice).await;
        let bob_device = ReadOnlyDevice::from_machine(&bob).await;
        alice.store.save_devices(&[bob_device]).await.unwrap();
        bob.store.save_devices(&[alice_deivce]).await.unwrap();

        (alice, bob, otk)
    }

    async fn get_machine_pair_with_session() -> (OlmMachine, OlmMachine) {
        let (alice, bob, one_time_keys) = get_machine_pair().await;

        let mut bob_keys = BTreeMap::new();

        let one_time_key = one_time_keys.iter().next().unwrap();
        let mut keys = BTreeMap::new();
        keys.insert(one_time_key.0.clone(), one_time_key.1.clone());
        bob_keys.insert(bob.device_id().into(), keys);

        let mut one_time_keys = BTreeMap::new();
        one_time_keys.insert(bob.user_id().clone(), bob_keys);

        let response = claim_keys::Response::new(one_time_keys);

        alice.receive_keys_claim_response(&response).await.unwrap();

        (alice, bob)
    }

    async fn get_machine_pair_with_setup_sessions() -> (OlmMachine, OlmMachine) {
        let (alice, bob) = get_machine_pair_with_session().await;

        let bob_device = alice
            .get_device(&bob.user_id, &bob.device_id)
            .await
            .unwrap()
            .unwrap();

        let (session, content) = bob_device
            .encrypt(EventType::Dummy, json!({}))
            .await
            .unwrap();
        alice.store.save_sessions(&[session]).await.unwrap();

        let event = ToDeviceEvent {
            sender: alice.user_id().clone(),
            content,
        };

        let (session, _, _) = bob.decrypt_to_device_event(&event).await.unwrap();
        bob.store.save_sessions(&[session]).await.unwrap();

        (alice, bob)
    }

    #[tokio::test]
    async fn create_olm_machine() {
        let machine = OlmMachine::new(&user_id(), &alice_device_id());
        assert!(machine.should_upload_keys().await);
    }

    #[tokio::test]
    async fn receive_keys_upload_response() {
        let machine = OlmMachine::new(&user_id(), &alice_device_id());
        let mut response = keys_upload_response();

        response
            .one_time_key_counts
            .remove(&DeviceKeyAlgorithm::SignedCurve25519)
            .unwrap();

        assert!(machine.should_upload_keys().await);
        machine
            .receive_keys_upload_response(&response)
            .await
            .unwrap();
        assert!(machine.should_upload_keys().await);

        response
            .one_time_key_counts
            .insert(DeviceKeyAlgorithm::SignedCurve25519, uint!(10));
        machine
            .receive_keys_upload_response(&response)
            .await
            .unwrap();
        assert!(machine.should_upload_keys().await);

        response
            .one_time_key_counts
            .insert(DeviceKeyAlgorithm::SignedCurve25519, uint!(50));
        machine
            .receive_keys_upload_response(&response)
            .await
            .unwrap();
        assert!(!machine.should_upload_keys().await);
    }

    #[tokio::test]
    async fn generate_one_time_keys() {
        let machine = OlmMachine::new(&user_id(), &alice_device_id());

        let mut response = keys_upload_response();

        assert!(machine.should_upload_keys().await);

        machine
            .receive_keys_upload_response(&response)
            .await
            .unwrap();
        assert!(machine.should_upload_keys().await);
        assert!(machine.account.generate_one_time_keys().await.is_ok());

        response
            .one_time_key_counts
            .insert(DeviceKeyAlgorithm::SignedCurve25519, uint!(50));
        machine
            .receive_keys_upload_response(&response)
            .await
            .unwrap();
        assert!(machine.account.generate_one_time_keys().await.is_err());
    }

    #[tokio::test]
    async fn test_device_key_signing() {
        let machine = OlmMachine::new(&user_id(), &alice_device_id());

        let mut device_keys = machine.account.device_keys().await;
        let identity_keys = machine.account.identity_keys();
        let ed25519_key = identity_keys.ed25519();

        let utility = Utility::new();
        let ret = utility.verify_json(
            &machine.user_id,
            &DeviceKeyId::from_parts(DeviceKeyAlgorithm::Ed25519, machine.device_id()),
            ed25519_key,
            &mut json!(&mut device_keys),
        );
        assert!(ret.is_ok());
    }

    #[tokio::test]
    async fn tests_session_invalidation() {
        let machine = OlmMachine::new(&user_id(), &alice_device_id());
        let room_id = room_id!("!test:example.org");

        machine
            .create_outbound_group_session_with_defaults(&room_id)
            .await
            .unwrap();
        assert!(machine
            .group_session_manager
            .get_outbound_group_session(&room_id)
            .is_some());

        machine.invalidate_group_session(&room_id);

        assert!(machine
            .group_session_manager
            .get_outbound_group_session(&room_id)
            .is_none());
    }

    #[tokio::test]
    async fn test_invalid_signature() {
        let machine = OlmMachine::new(&user_id(), &alice_device_id());

        let mut device_keys = machine.account.device_keys().await;

        let utility = Utility::new();
        let ret = utility.verify_json(
            &machine.user_id,
            &DeviceKeyId::from_parts(DeviceKeyAlgorithm::Ed25519, machine.device_id()),
            "fake_key",
            &mut json!(&mut device_keys),
        );
        assert!(ret.is_err());
    }

    #[tokio::test]
    async fn test_one_time_key_signing() {
        let machine = OlmMachine::new(&user_id(), &alice_device_id());
        machine.account.inner.update_uploaded_key_count(49);

        let mut one_time_keys = machine.account.signed_one_time_keys().await.unwrap();
        let identity_keys = machine.account.identity_keys();
        let ed25519_key = identity_keys.ed25519();

        let mut one_time_key = one_time_keys.values_mut().next().unwrap();

        let utility = Utility::new();
        let ret = utility.verify_json(
            &machine.user_id,
            &DeviceKeyId::from_parts(DeviceKeyAlgorithm::Ed25519, machine.device_id()),
            ed25519_key,
            &mut json!(&mut one_time_key),
        );
        assert!(ret.is_ok());
    }

    #[tokio::test]
    async fn test_keys_for_upload() {
        let machine = OlmMachine::new(&user_id(), &alice_device_id());
        machine.account.inner.update_uploaded_key_count(0);

        let identity_keys = machine.account.identity_keys();
        let ed25519_key = identity_keys.ed25519();

        let mut request = machine
            .keys_for_upload()
            .await
            .expect("Can't prepare initial key upload");

        let utility = Utility::new();
        let ret = utility.verify_json(
            &machine.user_id,
            &DeviceKeyId::from_parts(DeviceKeyAlgorithm::Ed25519, machine.device_id()),
            ed25519_key,
            &mut json!(&mut request.one_time_keys.as_mut().unwrap().values_mut().next()),
        );
        assert!(ret.is_ok());

        let utility = Utility::new();
        let ret = utility.verify_json(
            &machine.user_id,
            &DeviceKeyId::from_parts(DeviceKeyAlgorithm::Ed25519, machine.device_id()),
            ed25519_key,
            &mut json!(&mut request.device_keys.unwrap()),
        );
        assert!(ret.is_ok());

        let mut response = keys_upload_response();
        response.one_time_key_counts.insert(
            DeviceKeyAlgorithm::SignedCurve25519,
            (request.one_time_keys.unwrap().len() as u64)
                .try_into()
                .unwrap(),
        );

        machine
            .receive_keys_upload_response(&response)
            .await
            .unwrap();

        let ret = machine.keys_for_upload().await;
        assert!(ret.is_none());
    }

    #[tokio::test]
    async fn test_keys_query() {
        let (machine, _) = get_prepared_machine().await;
        let response = keys_query_response();
        let alice_id = user_id!("@alice:example.org");
        let alice_device_id: &DeviceId = "JLAFKJWSCS".into();

        let alice_devices = machine.store.get_user_devices(&alice_id).await.unwrap();
        assert!(alice_devices.devices().peekable().peek().is_none());

        machine
            .receive_keys_query_response(&response)
            .await
            .unwrap();

        let device = machine
            .store
            .get_device(&alice_id, alice_device_id)
            .await
            .unwrap()
            .unwrap();
        assert_eq!(device.user_id(), &alice_id);
        assert_eq!(device.device_id(), alice_device_id);
    }

    #[tokio::test]
    async fn test_missing_sessions_calculation() {
        let (machine, _) = get_machine_after_query().await;

        let alice = alice_id();
        let alice_device = alice_device_id();

        let (_, missing_sessions) = machine
            .get_missing_sessions(&mut [alice.clone()].iter())
            .await
            .unwrap()
            .unwrap();

        assert!(missing_sessions.one_time_keys.contains_key(&alice));
        let user_sessions = missing_sessions.one_time_keys.get(&alice).unwrap();
        assert!(user_sessions.contains_key(&alice_device));
    }

    #[tokio::test]
    async fn test_session_creation() {
        let (alice_machine, bob_machine, one_time_keys) = get_machine_pair().await;

        let mut bob_keys = BTreeMap::new();

        let one_time_key = one_time_keys.iter().next().unwrap();
        let mut keys = BTreeMap::new();
        keys.insert(one_time_key.0.clone(), one_time_key.1.clone());
        bob_keys.insert(bob_machine.device_id().into(), keys);

        let mut one_time_keys = BTreeMap::new();
        one_time_keys.insert(bob_machine.user_id().clone(), bob_keys);

        let response = claim_keys::Response::new(one_time_keys);

        alice_machine
            .receive_keys_claim_response(&response)
            .await
            .unwrap();

        let session = alice_machine
            .store
            .get_sessions(bob_machine.account.identity_keys().curve25519())
            .await
            .unwrap()
            .unwrap();

        assert!(!session.lock().await.is_empty())
    }

    #[tokio::test]
    async fn test_olm_encryption() {
        let (alice, bob) = get_machine_pair_with_session().await;

        let bob_device = alice
            .get_device(&bob.user_id, &bob.device_id)
            .await
            .unwrap()
            .unwrap();

        let event = ToDeviceEvent {
            sender: alice.user_id().clone(),
            content: bob_device
                .encrypt(EventType::Dummy, json!({}))
                .await
                .unwrap()
                .1,
        };

        let event = bob
            .decrypt_to_device_event(&event)
            .await
            .unwrap()
            .1
            .deserialize()
            .unwrap();

        if let AnyToDeviceEvent::Dummy(e) = event {
            assert_eq!(&e.sender, alice.user_id());
        } else {
            panic!("Wrong event type found {:?}", event);
        }
    }

    #[tokio::test]
    async fn test_room_key_sharing() {
        let (alice, bob) = get_machine_pair_with_session().await;

        let room_id = room_id!("!test:example.org");

        let to_device_requests = alice
            .share_group_session(
                &room_id,
                [bob.user_id().clone()].iter(),
                EncryptionSettings::default(),
            )
            .await
            .unwrap();

        let event = ToDeviceEvent {
            sender: alice.user_id().clone(),
            content: to_device_requests_to_content(to_device_requests),
        };

        let alice_session = alice
            .group_session_manager
            .get_outbound_group_session(&room_id)
            .unwrap();

        let (session, event, group_session) = bob.decrypt_to_device_event(&event).await.unwrap();

        bob.store.save_sessions(&[session]).await.unwrap();
        bob.store
            .save_inbound_group_sessions(&[group_session.unwrap()])
            .await
            .unwrap();
        let event = event.deserialize().unwrap();

        if let AnyToDeviceEvent::RoomKey(event) = event {
            assert_eq!(&event.sender, alice.user_id());
            assert!(event.content.session_key.is_empty());
        } else {
            panic!("expected RoomKeyEvent found {:?}", event);
        }

        let session = bob
            .store
            .get_inbound_group_session(
                &room_id,
                alice.account.identity_keys().curve25519(),
                alice_session.session_id(),
            )
            .await;

        assert!(session.unwrap().is_some());
    }

    #[tokio::test]
    async fn test_megolm_encryption() {
        let (alice, bob) = get_machine_pair_with_setup_sessions().await;
        let room_id = room_id!("!test:example.org");

        let to_device_requests = alice
            .share_group_session(
                &room_id,
                [bob.user_id().clone()].iter(),
                EncryptionSettings::default(),
            )
            .await
            .unwrap();

        let event = ToDeviceEvent {
            sender: alice.user_id().clone(),
            content: to_device_requests_to_content(to_device_requests),
        };

        let (_, _, group_session) = bob.decrypt_to_device_event(&event).await.unwrap();
        bob.store
            .save_inbound_group_sessions(&[group_session.unwrap()])
            .await
            .unwrap();

        let plaintext = "It is a secret to everybody";

        let content = MessageEventContent::Text(TextMessageEventContent::plain(plaintext));

        let encrypted_content = alice
            .encrypt(
                &room_id,
                AnyMessageEventContent::RoomMessage(content.clone()),
            )
            .await
            .unwrap();

        let event = SyncMessageEvent {
            event_id: event_id!("$xxxxx:example.org"),
            origin_server_ts: SystemTime::now(),
            sender: alice.user_id().clone(),
            content: encrypted_content,
            unsigned: Unsigned::default(),
        };

        let decrypted_event = bob
            .decrypt_room_event(&event, &room_id)
            .await
            .unwrap()
            .deserialize()
            .unwrap();

        match decrypted_event {
            AnySyncRoomEvent::Message(AnySyncMessageEvent::RoomMessage(SyncMessageEvent {
                sender,
                content,
                ..
            })) => {
                assert_eq!(&sender, alice.user_id());
                if let MessageEventContent::Text(c) = &content {
                    assert_eq!(&c.body, plaintext);
                } else {
                    panic!("Decrypted event has a missmatched content");
                }
            }
            _ => panic!("Decrypted room event has the wrong type"),
        }
    }

    #[tokio::test(threaded_scheduler)]
    #[cfg(feature = "sqlite_cryptostore")]
    async fn test_machine_with_default_store() {
        let tmpdir = tempdir().unwrap();

        let machine = OlmMachine::new_with_default_store(
            &user_id(),
            &alice_device_id(),
            tmpdir.as_ref(),
            "test",
        )
        .await
        .unwrap();

        let user_id = machine.user_id().to_owned();
        let device_id = machine.device_id().to_owned();
        let ed25519_key = machine.identity_keys().ed25519().to_owned();

        machine
            .receive_keys_upload_response(&keys_upload_response())
            .await
            .unwrap();

        drop(machine);

        let machine = OlmMachine::new_with_default_store(
            &user_id,
            &alice_device_id(),
            tmpdir.as_ref(),
            "test",
        )
        .await
        .unwrap();

        assert_eq!(&user_id, machine.user_id());
        assert_eq!(&*device_id, machine.device_id());
        assert_eq!(ed25519_key, machine.identity_keys().ed25519());
    }

    #[tokio::test]
    async fn interactive_verification() {
        let (alice, bob) = get_machine_pair_with_setup_sessions().await;

        let bob_device = alice
            .get_device(bob.user_id(), bob.device_id())
            .await
            .unwrap()
            .unwrap();

        assert!(!bob_device.is_trusted());

        let (alice_sas, request) = bob_device.start_verification().await.unwrap();

        let mut event = request_to_event(alice.user_id(), &request);
        bob.handle_verification_event(&mut event).await;

        let bob_sas = bob.get_verification(alice_sas.flow_id()).unwrap();

        assert!(alice_sas.emoji().is_none());
        assert!(bob_sas.emoji().is_none());

        let mut event = bob_sas
            .accept()
            .map(|r| request_to_event(bob.user_id(), &r))
            .unwrap();

        alice.handle_verification_event(&mut event).await;

        let mut event = alice
            .outgoing_to_device_requests()
            .first()
            .map(|r| outgoing_request_to_event(alice.user_id(), r))
            .unwrap();
        bob.handle_verification_event(&mut event).await;

        let mut event = bob
            .outgoing_to_device_requests()
            .first()
            .map(|r| outgoing_request_to_event(bob.user_id(), r))
            .unwrap();
        alice.handle_verification_event(&mut event).await;

        assert!(alice_sas.emoji().is_some());
        assert!(bob_sas.emoji().is_some());

        assert_eq!(alice_sas.emoji(), bob_sas.emoji());
        assert_eq!(alice_sas.decimals(), bob_sas.decimals());

        let mut event = bob_sas
            .confirm()
            .await
            .unwrap()
            .0
            .map(|r| request_to_event(bob.user_id(), &r))
            .unwrap();
        alice.handle_verification_event(&mut event).await;

        assert!(!alice_sas.is_done());
        assert!(!bob_sas.is_done());

        let mut event = alice_sas
            .confirm()
            .await
            .unwrap()
            .0
            .map(|r| request_to_event(alice.user_id(), &r))
            .unwrap();

        assert!(alice_sas.is_done());
        assert!(bob_device.is_trusted());

        let alice_device = bob
            .get_device(alice.user_id(), alice.device_id())
            .await
            .unwrap()
            .unwrap();

        assert!(!alice_device.is_trusted());
        bob.handle_verification_event(&mut event).await;
        assert!(bob_sas.is_done());
        assert!(alice_device.is_trusted());
    }
}<|MERGE_RESOLUTION|>--- conflicted
+++ resolved
@@ -388,13 +388,6 @@
 
         if identity.is_empty().await || reset {
             info!("Creating new cross signing identity");
-<<<<<<< HEAD
-            let (id, signature_request) = self.account.bootstrap_cross_signing().await;
-            let request = id.as_upload_request().await;
-
-            *identity = id;
-
-=======
             let (id, request, signature_request) = self.account.bootstrap_cross_signing().await;
 
             *identity = id;
@@ -412,22 +405,14 @@
             };
 
             self.store.save_changes(changes).await?;
->>>>>>> 11fcf5c4
             self.store.save_identity(identity.clone()).await?;
             Ok((request, signature_request))
         } else {
             info!("Trying to upload the existing cross signing identity");
             let request = identity.as_upload_request().await;
-<<<<<<< HEAD
-            let device_keys = self.account.unsigned_device_keys();
-            // TODO remove this expect.
-            let signature_request = identity
-                .sign_device(device_keys)
-=======
             // TODO remove this expect.
             let signature_request = identity
                 .sign_account(&self.account)
->>>>>>> 11fcf5c4
                 .await
                 .expect("Can't sign device keys");
             Ok((request, signature_request))
